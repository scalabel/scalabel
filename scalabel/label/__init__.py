"""Label definition and conversion."""

<<<<<<< HEAD
from . import coco_typing, io, from_coco, to_coco, typing
=======
from . import coco_typing, io, to_coco, typing
>>>>>>> 9aceb44b
<|MERGE_RESOLUTION|>--- conflicted
+++ resolved
@@ -1,7 +1,3 @@
 """Label definition and conversion."""
 
-<<<<<<< HEAD
-from . import coco_typing, io, from_coco, to_coco, typing
-=======
-from . import coco_typing, io, to_coco, typing
->>>>>>> 9aceb44b
+from . import coco_typing, from_coco, io, to_coco, typing