--- conflicted
+++ resolved
@@ -139,37 +139,4 @@
     """Explicitly close the contour."""
     if not np.array_equal(contour[0], contour[-1]):
         contour = np.vstack((contour, contour[0]))
-<<<<<<< HEAD
     return contour
-
-
-def mask_to_polygon(
-    binary_mask: np.ndarray, x_1: int, y_1: int
-) -> List[List[float]]:
-    """Convert BitMask to polygon."""
-    polygons = []
-    padded_binary_mask = np.pad(
-        binary_mask, pad_width=1, mode="constant", constant_values=0
-    )
-    contours = measure.find_contours(padded_binary_mask, 0.5)
-    contours = np.subtract(contours, 1)
-    for contour in contours:
-        contour = close_contour(contour)
-        contour = measure.approximate_polygon(contour, TOLERANCE)
-        if len(contour) < 3:
-            continue
-        contour = np.flip(contour, axis=1)
-        segmentation = contour.ravel().tolist()
-        segmentation = [0 if i < 0 else i for i in segmentation]
-        for i, _ in enumerate(segmentation):
-            if i % 2 == 0:
-                segmentation[i] = float(segmentation[i] + x_1)
-            else:
-                segmentation[i] = float(segmentation[i] + y_1)
-
-        polygons.append(segmentation)
-
-    return polygons
-=======
-    return contour
->>>>>>> f921e196
