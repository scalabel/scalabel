--- conflicted
+++ resolved
@@ -6,20 +6,9 @@
 
 from ..unittest.util import get_test_file
 from .coco_typing import AnnType
-<<<<<<< HEAD
 from .io import read
 from .to_coco import (DEFAULT_COCO_CONFIG, load_coco_config, process_category,
                       scalabel2coco_detection, set_seg_object_geometry)
-=======
-from .io import load
-from .to_coco import (
-    DEFAULT_COCO_CONFIG,
-    load_coco_config,
-    process_category,
-    scalabel2coco_detection,
-    set_seg_object_geometry,
-)
->>>>>>> 8d4a178b
 
 SHAPE = (720, 1280)
 
