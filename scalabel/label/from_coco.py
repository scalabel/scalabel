"""Convert coco to Scalabel format."""
import argparse
import json
import os
from itertools import groupby
from typing import Dict, Iterable, List, Optional, Tuple

from .coco_typing import AnnType, GtType, ImgType, PolygonType
from .io import save
from .to_coco import group_and_sort
from .typing import Box2D, Frame, Label, Poly2D


def parse_arguments() -> argparse.Namespace:
    """Parse the arguments."""
    parser = argparse.ArgumentParser(description="coco to scalabel")
    parser.add_argument(
        "--label",
        "-l",
        help="path to coco label file",
    )
    parser.add_argument(
        "--output",
        "-o",
        help="path to save bdd formatted label file",
    )
    return parser.parse_args()


def bbox_to_box2d(bbox: List[float]) -> Box2D:
    """Convert COCO bbox into Scalabel Box2D."""
    assert len(bbox) == 4
    x1, y1, width, height = bbox
    x2, y2 = x1 + width - 1, y1 + height - 1
    return Box2D(x1=x1, y1=y1, x2=x2, y2=y2)


def polygon_to_poly2ds(polygon: PolygonType) -> List[Poly2D]:
    """Convert COCO polygon into Scalabel Box2Ds."""
    poly_2ds: List[Poly2D] = []
    for poly in polygon:
        point_num = len(poly) // 2
        assert 2 * point_num == len(poly)
        vertices = [[poly[2 * i], poly[2 * i + 1]] for i in range(point_num)]
        poly_2d = Poly2D(vertices=vertices, types="L" * point_num, closed=True)
        poly_2ds.append(poly_2d)
    return poly_2ds


def coco_to_scalabel(
    coco: GtType,
) -> Tuple[List[Frame], Optional[Dict[int, str]]]:
    """Transform COCO object to scalabel format."""
    vid_id2name: Optional[Dict[int, str]] = None
    if "videos" in coco:
        vid_id2name = {
            video["id"]: video["name"]
            for video in coco["videos"]  # type: ignore
        }
    img_id2img: Dict[int, ImgType] = {img["id"]: img for img in coco["images"]}
    cat_id2name: Dict[int, str] = {
        category["id"]: category["name"] for category in coco["categories"]
    }

    img_id2anns: Dict[int, Iterable[AnnType]] = dict(
        groupby(coco["annotations"], lambda ann: ann["image_id"])
    )

    scalabel: List[Frame] = []
    img_ids = sorted(img_id2anns.keys())
    for img_id in img_ids:
        img = img_id2img[img_id]
        frame = Frame(name=os.path.split(img["file_name"])[-1], labels=[])
        if "coco_url" in img:
            frame.url = img["coco_url"]
        if vid_id2name is not None and "video_id" in img:
            frame.video_name = vid_id2name[img["video_id"]]  # type: ignore
        if "frame_id" in img:
            frame.frame_index = img["frame_id"]

        anns = sorted(img_id2anns[img_id], key=lambda ann: ann["id"])
        for i, ann in enumerate(anns):
<<<<<<< HEAD
            label = Label()
            label.id = ann.get(  # type: ignore
                "scalabel_id", str(ann.get("instance_id", ann["id"]))
=======
            label = Label(
                **{
                    "id": ann["id"],
                    "index": i + 1,
                    "category": cat_map[ann["category_id"]],
                    "box_2d": {
                        "x1": ann["bbox"][0],
                        "y1": ann["bbox"][1],
                        "x2": ann["bbox"][0] + ann["bbox"][2] - 1,
                        "y2": ann["bbox"][1] + ann["bbox"][3] - 1,
                    },
                }
>>>>>>> a8a31680
            )
            label.index = i + 1
            label.attributes = dict()
            label.category = cat_id2name[ann["category_id"]]
            if "bbox" in ann:
                label.box_2d = bbox_to_box2d(ann["bbox"])  # type: ignore
            if "segmentation" in ann:
                label.poly_2d = polygon_to_poly2ds(
                    ann["segmentation"]  # type: ignore
                )
            frame.labels.append(label)
        scalabel.append(frame)

    return scalabel, vid_id2name


def run() -> None:
    """Run."""
    args = parse_arguments()
<<<<<<< HEAD
    with open(args.label_file) as fp:
        coco: GtType = json.load(fp)
    scalabel, vid_id2name = coco_to_scalabel(coco)

    if vid_id2name is None:
        save_path = os.path.join(args.save_path, "scalabel.json")
        save(save_path, scalabel)
    else:
        scalabels = group_and_sort(scalabel)
        for video_anns in scalabels:
            assert video_anns[0].video_name is not None
            save_name = video_anns[0].video_name + ".json"
            save_path = os.path.join(args.save_path, save_name)
            save(save_path, video_anns)
=======
    labels = transform(args.label)
    save_labels(args.output, labels)
>>>>>>> a8a31680


if __name__ == "__main__":
    run()<|MERGE_RESOLUTION|>--- conflicted
+++ resolved
@@ -22,7 +22,7 @@
     parser.add_argument(
         "--output",
         "-o",
-        help="path to save bdd formatted label file",
+        help="path to save scalabel formatted label file",
     )
     return parser.parse_args()
 
@@ -80,24 +80,9 @@
 
         anns = sorted(img_id2anns[img_id], key=lambda ann: ann["id"])
         for i, ann in enumerate(anns):
-<<<<<<< HEAD
             label = Label()
             label.id = ann.get(  # type: ignore
                 "scalabel_id", str(ann.get("instance_id", ann["id"]))
-=======
-            label = Label(
-                **{
-                    "id": ann["id"],
-                    "index": i + 1,
-                    "category": cat_map[ann["category_id"]],
-                    "box_2d": {
-                        "x1": ann["bbox"][0],
-                        "y1": ann["bbox"][1],
-                        "x2": ann["bbox"][0] + ann["bbox"][2] - 1,
-                        "y2": ann["bbox"][1] + ann["bbox"][3] - 1,
-                    },
-                }
->>>>>>> a8a31680
             )
             label.index = i + 1
             label.attributes = dict()
@@ -117,25 +102,20 @@
 def run() -> None:
     """Run."""
     args = parse_arguments()
-<<<<<<< HEAD
-    with open(args.label_file) as fp:
+    with open(args.label) as fp:
         coco: GtType = json.load(fp)
     scalabel, vid_id2name = coco_to_scalabel(coco)
 
     if vid_id2name is None:
-        save_path = os.path.join(args.save_path, "scalabel.json")
+        save_path = os.path.join(args.output, "scalabel.json")
         save(save_path, scalabel)
     else:
         scalabels = group_and_sort(scalabel)
         for video_anns in scalabels:
             assert video_anns[0].video_name is not None
             save_name = video_anns[0].video_name + ".json"
-            save_path = os.path.join(args.save_path, save_name)
+            save_path = os.path.join(args.output, save_name)
             save(save_path, video_anns)
-=======
-    labels = transform(args.label)
-    save_labels(args.output, labels)
->>>>>>> a8a31680
 
 
 if __name__ == "__main__":
