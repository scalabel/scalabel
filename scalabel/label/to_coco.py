"""Convert Scalabel to COCO format."""

import argparse
import json
import os.path as osp
from functools import partial
from multiprocessing import Pool
from typing import Dict, List, Optional, Tuple

import numpy as np
from pycocotools import mask as mask_utils  # type: ignore
from tqdm import tqdm

from ..common.io import load_config
from ..common.logger import logger
<<<<<<< HEAD
from .coco_typing import (AnnType, CatType, GtType, ImgType, PolygonType,
                          RLEType, VidType)
from .io import group_and_sort, read
from .transforms import (box2d_to_bbox, mask_to_bbox, mask_to_polygon,
                         poly2ds_to_mask)
=======
from .coco_typing import (
    AnnType,
    CatType,
    GtType,
    ImgType,
    PolygonType,
    RLEType,
    VidType,
)
from .io import group_and_sort, load
from .transforms import (
    box2d_to_bbox,
    mask_to_bbox,
    mask_to_polygon,
    poly2ds_to_mask,
)
>>>>>>> 8d4a178b
from .typing import Frame, Label, Poly2D

DEFAULT_COCO_CONFIG = osp.join(
    osp.dirname(osp.abspath(__file__)), "configs.toml"
)


def parse_arguments() -> argparse.Namespace:
    """Parse arguments."""
    parser = argparse.ArgumentParser(description="Scalabel to COCO format")
    parser.add_argument(
        "-l",
        "--label",
        help=(
            "root directory of Scalabel label Json files or path to a label "
            "json file"
        ),
    )
    parser.add_argument(
        "-o",
        "--output",
        help="path to save coco formatted label file",
    )
    parser.add_argument(
        "--height",
        type=int,
        default=720,
        help="Height of images",
    )
    parser.add_argument(
        "--width",
        type=int,
        default=1280,
        help="Height of images",
    )
    parser.add_argument(
        "-m",
        "--mode",
        default="det",
        choices=["det", "ins_seg", "box_track", "seg_track"],
        help="conversion mode: detection or tracking.",
    )
    parser.add_argument(
        "-ri",
        "--remove-ignore",
        action="store_true",
        help="Remove the ignored annotations from the label file.",
    )
    parser.add_argument(
        "-ic",
        "--ignore-as-class",
        action="store_true",
        help="Put the ignored annotations to the `ignored` category.",
    )
    parser.add_argument(
        "-mm",
        "--mask-mode",
        default="rle",
        choices=["rle", "polygon"],
        help="conversion mode: rle or polygon.",
    )
    parser.add_argument(
        "--nproc",
        type=int,
        default=4,
        help="number of processes for mot evaluation",
    )
    parser.add_argument(
        "--config",
        type=str,
        default=DEFAULT_COCO_CONFIG,
        help="Configuration for COCO categories",
    )
    return parser.parse_args()


def process_category(
    category_name: str,
    categories: List[CatType],
    name_mapping: Optional[Dict[str, str]] = None,
    ignore_mapping: Optional[Dict[str, str]] = None,
    ignore_as_class: bool = False,
) -> Tuple[bool, int]:
    """Check whether the category should be ignored and get its ID."""
    cat_name2id: Dict[str, int] = {
        category["name"]: category["id"] for category in categories
    }
    if name_mapping is not None:
        category_name = name_mapping.get(category_name, category_name)
    if category_name not in cat_name2id:
        if ignore_as_class:
            category_name = "ignored"
            category_ignored = False
        else:
            assert ignore_mapping is not None
            assert category_name in ignore_mapping, "%s" % category_name
            category_name = ignore_mapping[category_name]
            category_ignored = True
    else:
        category_ignored = False
    category_id = cat_name2id[category_name]
    return category_ignored, category_id


def get_object_attributes(label: Label, ignore: bool) -> Tuple[int, int]:
    """Set attributes for the ann dict."""
    attributes = label.attributes
    if attributes is None:
        return False, int(ignore)
    iscrowd = int(bool(attributes.get("crowd", False)) or ignore)
    return iscrowd, int(ignore)


def set_box_object_geometry(annotation: AnnType, label: Label) -> AnnType:
    """Parsing bbox, area, polygon for bbox ann."""
    box_2d = label.box_2d
    if box_2d is None:
        return annotation
    bbox = box2d_to_bbox(box_2d)
    annotation.update(dict(bbox=bbox, area=float(bbox[2] * bbox[3])))
    return annotation


def set_seg_object_geometry(
    annotation: AnnType, mask: np.ndarray, mask_mode: str = "rle"
) -> AnnType:
    """Parsing bbox, area, polygon from seg ann."""
    if not mask.sum():
        return annotation

    if mask_mode == "polygon":
        bbox = mask_to_bbox(mask)
        area = np.sum(mask).tolist()
        x, y, w, h = bbox
        x, y, w, h = int(x), int(y), int(w), int(h)
        mask = mask[y : y + h, x : x + w]
        polygon: PolygonType = mask_to_polygon(mask, x, y)
        annotation.update(dict(segmentation=polygon))
    elif mask_mode == "rle":
        rle: RLEType = mask_utils.encode(
            np.array(mask[:, :, None], order="F", dtype="uint8")
        )[0]
        rle["counts"] = rle["counts"].decode("utf-8")  # type: ignore
        bbox = mask_utils.toBbox(rle).tolist()
        area = mask_utils.area(rle).tolist()
        annotation.update(dict(segmentation=rle))

    annotation.update(dict(bbox=bbox, area=area))
    return annotation


def poly2ds_to_coco(
    annotation: AnnType,
    poly2d: List[Poly2D],
    shape: Tuple[int, int],
    mask_mode: str,
) -> AnnType:
    """Converting Poly2D to coco format."""
    mask = poly2ds_to_mask(shape, poly2d)
    set_seg_object_geometry(annotation, mask, mask_mode)
    return annotation


def pol2ds_list_to_coco(
    shape: Tuple[int, int],
    annotations: List[AnnType],
    poly_2ds: List[List[Poly2D]],
    mask_mode: str,
    nproc: int,
) -> List[AnnType]:
    """Execute the Poly2D to coco conversion in parallel."""
    with Pool(nproc) as pool:
        annotations = pool.starmap(
            partial(poly2ds_to_coco, shape=shape, mask_mode=mask_mode),
            tqdm(
                zip(annotations, poly_2ds),
                total=len(annotations),
            ),
        )

    sorted(annotations, key=lambda ann: ann["id"])
    return annotations


def scalabel2coco_detection(
    shape: Tuple[int, int],
    frames: List[Frame],
    categories: List[CatType],
    name_mapping: Optional[Dict[str, str]] = None,
    ignore_mapping: Optional[Dict[str, str]] = None,
    ignore_as_class: bool = False,
    remove_ignore: bool = False,
) -> GtType:
    """Convert Scalabel format to COCO detection."""
    image_id, ann_id = 0, 0
    images: List[ImgType] = []
    annotations: List[AnnType] = []

    for image_anns in tqdm(frames):
        image_id += 1
        image = ImgType(
            file_name=image_anns.name,
            height=shape[0],
            width=shape[1],
            id=image_id,
        )
        if image_anns.url is not None:
            image["coco_url"] = image_anns.url
        images.append(image)

        if image_anns.labels is None:
            continue

        for label in image_anns.labels:
            if label.box_2d is None:
                continue

            category_ignored, category_id = process_category(
                label.category,
                categories,
                name_mapping,
                ignore_mapping,
                ignore_as_class,
            )
            if remove_ignore and category_ignored:
                continue

            iscrowd, ignore = get_object_attributes(label, category_ignored)
            ann_id += 1
            annotation = AnnType(
                id=ann_id,
                image_id=image_id,
                category_id=category_id,
                scalabel_id=label.id,
                iscrowd=iscrowd,
                ignore=ignore,
            )
            if label.score is not None:
                annotation["score"] = label.score
            annotation = set_box_object_geometry(annotation, label)
            annotations.append(annotation)

    return GtType(
        type="instance",
        categories=categories,
        images=images,
        annotations=annotations,
    )


def scalabel2coco_ins_seg(
    shape: Tuple[int, int],
    frames: List[Frame],
    categories: List[CatType],
    name_mapping: Optional[Dict[str, str]] = None,
    ignore_mapping: Optional[Dict[str, str]] = None,
    ignore_as_class: bool = False,
    remove_ignore: bool = False,
    mask_mode: str = "rle",
    nproc: int = 4,
) -> GtType:
    """Convert Scalabel format to COCO instance segmentation."""
    image_id, ann_id = 0, 0
    images: List[ImgType] = []
    annotations: List[AnnType] = []
    poly_2ds: List[List[Poly2D]] = []

    for image_anns in tqdm(frames):
        image_id += 1
        image = ImgType(
            file_name=image_anns.name,
            height=shape[0],
            width=shape[1],
            id=image_id,
        )
        if image_anns.url is not None:
            image["coco_url"] = image_anns.url
        images.append(image)

        if image_anns.labels is None:
            continue

        for label in image_anns.labels:
            if label.poly_2d is None:
                continue

            category_ignored, category_id = process_category(
                label.category,
                categories,
                name_mapping,
                ignore_mapping,
                ignore_as_class,
            )
            if remove_ignore and category_ignored:
                continue

            iscrowd, ignore = get_object_attributes(label, category_ignored)
            ann_id += 1
            annotation = AnnType(
                id=ann_id,
                image_id=image_id,
                category_id=category_id,
                scalabel_id=label.id,
                iscrowd=iscrowd,
                ignore=ignore,
            )
            if label.score is not None:
                annotation["score"] = label.score
            annotations.append(annotation)
            poly_2ds.append(label.poly_2d)

    annotations = pol2ds_list_to_coco(
        shape, annotations, poly_2ds, mask_mode, nproc
    )
    return GtType(
        type="instance",
        categories=categories,
        images=images,
        annotations=annotations,
    )


def get_instance_id(
    instance_id_maps: Dict[str, int], global_instance_id: int, scalabel_id: str
) -> Tuple[int, int]:
    """Get instance id given its corresponding Scalabel id."""
    if scalabel_id in instance_id_maps.keys():
        instance_id = instance_id_maps[scalabel_id]
    else:
        instance_id = global_instance_id
        global_instance_id += 1
        instance_id_maps[scalabel_id] = instance_id
    return instance_id, global_instance_id


def scalabel2coco_box_track(
    shape: Tuple[int, int],
    frames: List[Frame],
    categories: List[CatType],
    name_mapping: Optional[Dict[str, str]] = None,
    ignore_mapping: Optional[Dict[str, str]] = None,
    ignore_as_class: bool = False,
    remove_ignore: bool = False,
) -> GtType:
    """Converting Scalabel Box Tracking Set to COCO format."""
    frames_list = group_and_sort(frames)
    video_id, image_id, ann_id = 0, 0, 0
    videos: List[VidType] = []
    images: List[ImgType] = []
    annotations: List[AnnType] = []

    for video_anns in tqdm(frames_list):
        global_instance_id: int = 1
        instance_id_maps: Dict[str, int] = dict()

        video_id += 1
        video_name = video_anns[0].video_name
        video = VidType(id=video_id, name=video_name)
        videos.append(video)

        for image_anns in video_anns:
            image_id += 1
            image = ImgType(
                video_id=video_id,
                frame_id=image_anns.frame_index,
                file_name=osp.join(video_name, image_anns.name),
                height=shape[0],
                width=shape[1],
                id=image_id,
            )
            if image_anns.url is not None:
                image["coco_url"] = image_anns.url
            images.append(image)

            if image_anns.labels is None:
                continue

            for label in image_anns.labels:
                if label.box_2d is None:
                    continue

                category_ignored, category_id = process_category(
                    label.category,
                    categories,
                    name_mapping,
                    ignore_mapping,
                    ignore_as_class,
                )
                if remove_ignore and category_ignored:
                    continue

                instance_id, global_instance_id = get_instance_id(
                    instance_id_maps, global_instance_id, label.id
                )
                iscrowd, ignore = get_object_attributes(
                    label, category_ignored
                )

                ann_id += 1
                annotation = AnnType(
                    id=ann_id,
                    image_id=image_id,
                    category_id=category_id,
                    instance_id=instance_id,
                    scalabel_id=label.id,
                    iscrowd=iscrowd,
                    ignore=ignore,
                )
                if label.score is not None:
                    annotation["score"] = label.score
                annotation = set_box_object_geometry(annotation, label)
                annotations.append(annotation)

    return GtType(
        categories=categories,
        videos=videos,
        images=images,
        annotations=annotations,
    )


def scalabel2coco_seg_track(
    shape: Tuple[int, int],
    frames: List[Frame],
    categories: List[CatType],
    name_mapping: Optional[Dict[str, str]] = None,
    ignore_mapping: Optional[Dict[str, str]] = None,
    ignore_as_class: bool = False,
    remove_ignore: bool = False,
    mask_mode: str = "rle",
    nproc: int = 4,
) -> GtType:
    """Convert Scalabel format to COCO instance segmentation."""
    frames_list = group_and_sort(frames)
    video_id, image_id, ann_id = 0, 0, 0
    videos: List[VidType] = []
    images: List[ImgType] = []
    annotations: List[AnnType] = []
    poly_2ds: List[List[Poly2D]] = []

    for video_anns in tqdm(frames_list):
        global_instance_id: int = 1
        instance_id_maps: Dict[str, int] = dict()

        video_id += 1
        video_name = video_anns[0].video_name
        video = VidType(id=video_id, name=video_name)
        videos.append(video)

        for image_anns in frames:
            image_id += 1
            image = ImgType(
                file_name=image_anns.name,
                height=shape[0],
                width=shape[1],
                id=image_id,
            )
            if image_anns.url is not None:
                image["coco_url"] = image_anns.url
            images.append(image)

            if image_anns.labels is None:
                continue

            for label in image_anns.labels:
                if label.poly_2d is None:
                    continue

                category_ignored, category_id = process_category(
                    label.category
                    if label.category is not None
                    else "ignored",
                    categories,
                    name_mapping,
                    ignore_mapping,
                    ignore_as_class,
                )
                if remove_ignore and category_ignored:
                    continue

                instance_id, global_instance_id = get_instance_id(
                    instance_id_maps, global_instance_id, label.id
                )
                iscrowd, ignore = get_object_attributes(
                    label, category_ignored
                )

                ann_id += 1
                annotation = AnnType(
                    id=ann_id,
                    image_id=image_id,
                    category_id=category_id,
                    instance_id=instance_id,
                    scalabel_id=label.id,
                    iscrowd=iscrowd,
                    ignore=ignore,
                )
                if label.score is not None:
                    annotation["score"] = label.score
                annotations.append(annotation)
                poly_2ds.append(label.poly_2d)

    annotations = pol2ds_list_to_coco(
        shape, annotations, poly_2ds, mask_mode, nproc
    )
    return GtType(
        categories=categories,
        videos=videos,
        images=images,
        annotations=annotations,
    )


def load_coco_config(
    mode: str, filepath: str, ignore_as_class: bool = False
) -> Tuple[List[CatType], Dict[str, str], Dict[str, str]]:
    """Load default configs from a config file."""
    cfgs = load_config(filepath)

    categories, cat_extensions = cfgs["categories"], cfgs["cat_extensions"]
    name_mapping, ignore_mapping = cfgs["name_mapping"], cfgs["ignore_mapping"]
    if mode == "det":
        categories += cat_extensions

    if ignore_as_class:
        categories.append(
            CatType(
                supercategory="none", id=len(categories) + 1, name="ignored"
            )
        )

    return categories, name_mapping, ignore_mapping


def run(args: argparse.Namespace) -> None:
    """Run."""
    categories, name_mapping, ignore_mapping = load_coco_config(
        args.mode, args.config, args.ignore_as_class
    )

    logger.info("Loading Scalabel jsons...")
    frames = load(args.label)

    logger.info("Start format converting...")
    if args.mode in ["det", "box_track"]:
        convert_func = dict(
            det=scalabel2coco_detection,
            box_track=scalabel2coco_box_track,
        )[args.mode]
    else:
        convert_func = partial(
            dict(
                ins_seg=scalabel2coco_ins_seg,
                seg_track=scalabel2coco_seg_track,
            )[args.mode],
            mask_mode=args.mask_mode,
            nproc=args.nproc,
        )
    shape = (args.height, args.width)
    coco = convert_func(
        shape,
        frames,
        categories,
        name_mapping,
        ignore_mapping,
        args.ignore_as_class,
        args.remove_ignore,
    )

    logger.info("Saving converted annotations...")
    with open(args.output, "w") as f:
        json.dump(coco, f)


if __name__ == "__main__":
    run(parse_arguments())<|MERGE_RESOLUTION|>--- conflicted
+++ resolved
@@ -13,30 +13,12 @@
 
 from ..common.io import load_config
 from ..common.logger import logger
-<<<<<<< HEAD
 from .coco_typing import (AnnType, CatType, GtType, ImgType, PolygonType,
                           RLEType, VidType)
 from .io import group_and_sort, read
 from .transforms import (box2d_to_bbox, mask_to_bbox, mask_to_polygon,
                          poly2ds_to_mask)
-=======
-from .coco_typing import (
-    AnnType,
-    CatType,
-    GtType,
-    ImgType,
-    PolygonType,
-    RLEType,
-    VidType,
-)
-from .io import group_and_sort, load
-from .transforms import (
-    box2d_to_bbox,
-    mask_to_bbox,
-    mask_to_polygon,
-    poly2ds_to_mask,
-)
->>>>>>> 8d4a178b
+
 from .typing import Frame, Label, Poly2D
 
 DEFAULT_COCO_CONFIG = osp.join(
