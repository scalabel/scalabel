--- conflicted
+++ resolved
@@ -10,12 +10,8 @@
 import motmetrics as mm
 import numpy as np
 
-<<<<<<< HEAD
+from ..common.io import open_write_text
 from ..common.logger import logger as scalabel_logger
-=======
-from ..common.io import open_write_text
-from ..common.logger import logger
->>>>>>> ae1e1b03
 from ..common.parallel import NPROC
 from ..common.typing import NDArrayF64, NDArrayI32
 from ..label.io import group_and_sort, load, load_label_config
@@ -282,16 +278,9 @@
     flat_dicts: List[Dict[str, Union[int, float]]],
     metrics: List[str],
     classes: List[Category],
-<<<<<<< HEAD
 ) -> Dict[str, Union[int, float]]:
     """Calculate the AVERAGE scores."""
-    ave_dict: Dict[str, Union[int, float]] = dict()
-=======
-    super_classes: Dict[str, List[Category]],
-) -> BoxTrackResult:
-    """Compute summary metrics for evaluation results."""
-    ave_dict: DictStrAny = {}
->>>>>>> ae1e1b03
+    ave_dict: Dict[str, Union[int, float]] = {}
     for metric in metrics:
         dtype = type(flat_dicts[-1][metric])
         v = np.array([flat_dicts[i][metric] for i in range(len(classes))])
