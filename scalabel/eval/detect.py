--- conflicted
+++ resolved
@@ -357,17 +357,12 @@
     preds = load(args.result).frames
     if args.config is not None:
         cfg = load_label_config(args.config)
-<<<<<<< HEAD
     if cfg is None:
         raise ValueError(
             "Dataset config is not specified. Please use --config"
             " to specify a config for this dataset."
         )
-    eval_result = evaluate_det(gts, preds, cfg, args.nproc, not args.quite)
-=======
-    assert cfg is not None
     eval_result = evaluate_det(gts, preds, cfg, args.nproc)
->>>>>>> 2dd883c0
     logger.info(eval_result)
     logger.info(eval_result.summary())
     if args.out_file:
