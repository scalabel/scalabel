--- conflicted
+++ resolved
@@ -74,11 +74,6 @@
     k = np.logical_and(
         np.greater_equal(groundtruth, 0), np.less(groundtruth, size - 1)
     )
-<<<<<<< HEAD
-    return np.bincount(
-        size * groundtruth[k].astype(int) + prediction[k], minlength=size**2
-    ).reshape(size, size)
-=======
     return (
         np.bincount(
             size * groundtruth[k].astype(int, copy=False) + prediction[k],
@@ -87,7 +82,6 @@
         .reshape(size, size)
         .astype(np.int32)
     )
->>>>>>> 2c5ada6c
 
 
 def per_class_iou(hist: NDArrayI32) -> NDArrayF64:
