--- conflicted
+++ resolved
@@ -3,11 +3,7 @@
 import os
 import warnings
 import numpy as np
-<<<<<<< HEAD
-from Tool.tool import Tool  # type: ignore # pylint: disable=import-error
-=======
 from Tool.tool import Tool  # pylint: disable=import-error
->>>>>>> f721dcfd
 from .seg_base import SegBase
 
 
