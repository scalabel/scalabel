--- conflicted
+++ resolved
@@ -215,13 +215,8 @@
       sensors:
         dataset.config.sensors !== undefined ? dataset.config.sensors : [],
       templates: [],
-<<<<<<< HEAD
       attributes: (dataset.config.attributes as Attribute[]) ?? [],
-      categories: categories
-=======
-      attributes: dataset.config.attributes as Attribute[],
       categories: dataset.config.categories
->>>>>>> e5f2a6b7
     }
   })
 }
