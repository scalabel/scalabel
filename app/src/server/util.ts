import { configureStore } from "../common/configure_store"
import { uid } from "../common/uid"
import {
  BundleFile,
  HandlerUrl,
  ItemTypeName,
  LabelTypeName,
  TrackPolicyType
} from "../const/common"
import { StorageType } from "../const/config"
import { STORAGE_FOLDERS } from "../const/storage"
import { BaseAction } from "../types/action"
import { ItemExport } from "../types/export"
import { CreationForm, UserData, UserMetadata } from "../types/project"
import { Label2DTemplateType, State } from "../types/state"
import { FileStorage } from "./file_storage"
import Logger from "./logger"
import { S3Storage } from "./s3_storage"
import { Storage } from "./storage"

/**
 * Initialize storage
 *
 * @param {string} database: type of storage
 * @param {string} dir: directory name to save at
 * @param database
 * @param dir
 */
export async function makeStorage(
  database: string,
  dir: string
): Promise<Storage> {
  let storage: Storage
  switch (database) {
    case StorageType.S3:
      try {
        const s3Store = new S3Storage(dir)
        await s3Store.makeBucket()
        storage = s3Store
      } catch (error) {
        Logger.error(error as Error)
        Logger.info("s3 failed, using file storage by default")
        storage = new FileStorage(dir)
      }
      break
    case StorageType.DYNAMO_DB: {
      Logger.error(
        Error(`${database} storage not implemented yet, using file storage`)
      )
      storage = new FileStorage(dir)
      break
    }
    case StorageType.LOCAL: {
      storage = new FileStorage(dir)
      break
    }
    default: {
      Logger.error(
        new Error(
          `${database} is an unknown database format, using file storage`
        )
      )
      storage = new FileStorage(dir)
    }
  }
  // Create the initial folder structure
  STORAGE_FOLDERS.map(async (f) => await storage.mkdir(f))
  return storage
}

/**
 * Builds creation form
 * With empty arguments, default is created
 *
 * @param projectName
 * @param itemType
 * @param labelType
 * @param pageTitle
 * @param taskSize
 * @param keyInterval
 * @param instructionUrl
 * @param demoMode
 * @param useModel
 */
export function makeCreationForm(
  projectName = "",
  itemType = "",
  labelType = "",
  pageTitle = "",
  taskSize = 0,
  keyInterval = 1,
  instructionUrl = "",
  demoMode = false,
  useModel = false
): CreationForm {
  const form: CreationForm = {
    projectName,
    itemType,
    labelType,
    pageTitle,
    instructionUrl,
    taskSize,
<<<<<<< HEAD
    demoMode,
    useModel
=======
    keyInterval,
    demoMode
>>>>>>> 93bf3400
  }
  return form
}

/**
 * Initialize new session id if its a new load
 * If its a reconnection, keep the old session id
 *
 * @param sessionId
 */
export function initSessionId(sessionId: string = ""): string {
  return sessionId !== "" ? sessionId : uid()
}

/**
 * Gets the handler url for the project
 *
 * @param itemType
 * @param labelType
 */
export function getHandlerUrl(itemType: string, labelType: string): string {
  switch (itemType) {
    case ItemTypeName.IMAGE:
      return HandlerUrl.LABEL
    case ItemTypeName.VIDEO:
      if (
        labelType === LabelTypeName.BOX_2D ||
        labelType === LabelTypeName.POLYGON_2D ||
        labelType === LabelTypeName.CUSTOM_2D ||
        labelType === LabelTypeName.BOX_3D
      ) {
        return HandlerUrl.LABEL
      }
      return HandlerUrl.INVALID
    case ItemTypeName.POINT_CLOUD:
    case ItemTypeName.POINT_CLOUD_TRACKING:
      if (labelType === LabelTypeName.BOX_3D) {
        return HandlerUrl.LABEL
      }
      return HandlerUrl.INVALID
    case ItemTypeName.FUSION:
      if (labelType === LabelTypeName.BOX_3D) {
        return HandlerUrl.LABEL
      }
      return HandlerUrl.INVALID
    default:
      return HandlerUrl.INVALID
  }
}

/**
 * Get the bundle file for the project
 *
 * @param labelType
 */
export function getBundleFile(labelType: string): string {
  // Depends on redux progress
  if (labelType === LabelTypeName.TAG || labelType === LabelTypeName.BOX_2D) {
    return BundleFile.V2
  } else {
    return BundleFile.V1
  }
}

/**
 * Chooses the policy type and label types based on item and label types
 *
 * @param itemType
 * @param labelTypes
 * @param policyTypes
 */
export function getPolicy(
  itemType: string,
  labelTypes: string[],
  policyTypes: string[],
  templates2d: { [name: string]: Label2DTemplateType }
): [string[], string[]] {
  // TODO: Move this to be in front end after implementing label selector
  switch (itemType) {
    case ItemTypeName.IMAGE:
    case ItemTypeName.VIDEO:
      if (labelTypes.length === 1) {
        switch (labelTypes[0]) {
          case LabelTypeName.BOX_2D:
            return [[TrackPolicyType.LINEAR_INTERPOLATION], labelTypes]
          case LabelTypeName.POLYGON_2D:
            return [[TrackPolicyType.LINEAR_INTERPOLATION], labelTypes]
          case LabelTypeName.CUSTOM_2D:
            labelTypes[0] = Object.keys(templates2d)[0]
            return [[TrackPolicyType.LINEAR_INTERPOLATION], labelTypes]
          case LabelTypeName.BOX_3D:
            return [
              [TrackPolicyType.LINEAR_INTERPOLATION],
              [LabelTypeName.BOX_3D, LabelTypeName.PLANE_3D]
            ]
        }
      }
      return [policyTypes, labelTypes]
    case ItemTypeName.POINT_CLOUD:
    case ItemTypeName.POINT_CLOUD_TRACKING:
      if (labelTypes.length === 1 && labelTypes[0] === LabelTypeName.BOX_3D) {
        return [[TrackPolicyType.LINEAR_INTERPOLATION], labelTypes]
      }
      return [policyTypes, labelTypes]
    case ItemTypeName.FUSION:
      return [
        [TrackPolicyType.LINEAR_INTERPOLATION],
        [LabelTypeName.BOX_3D, LabelTypeName.PLANE_3D]
      ]
    default:
      return [policyTypes, labelTypes]
  }
}

/**
 * Loads JSON and logs error if invalid
 *
 * @param data
 */
export function safeParseJSON(data: string): unknown {
  try {
    const parsed = JSON.parse(data)
    return parsed
  } catch (e) {
    Logger.error(Error("JSON parsed failed"))
    Logger.error(e as Error)
  }
}

/**
 * Updates a state with a series of timestamped actions
 *
 * @param state
 * @param actions
 */
export function updateStateTimestamp(
  state: State,
  actions: BaseAction[]
): [State, number[]] {
  const stateStore = configureStore(state)

  // For each action, update the store
  const timestamps = []
  for (const action of actions) {
    const time = Date.now()
    timestamps.push(time)
    action.timestamp = time
    stateStore.dispatch(action)
  }

  return [stateStore.getState().present, timestamps]
}

/**
 * Updates a state with a series of actions
 *
 * @param state
 * @param actions
 */
export function updateState(state: State, actions: BaseAction[]): State {
  const stateStore = configureStore(state)

  // For each action, update the store
  for (const action of actions) {
    stateStore.dispatch(action)
  }

  return stateStore.getState().present
}

/**
 * Builds empty user data except for project name
 *
 * @param projectName
 */
export function makeUserData(projectName: string): UserData {
  return {
    projectName,
    socketToUser: {},
    userToSockets: {}
  }
}

/**
 * Builds empty user metadata
 */
export function makeUserMetadata(): UserMetadata {
  return {
    socketToProject: {}
  }
}

/**
 * Get item timestamp, or 0 if undefined
 *
 * @param item
 */
export function getItemTimestamp(item: Partial<ItemExport>): number {
  const timestamp = item.timestamp
  if (timestamp !== undefined) {
    return timestamp
  } else {
    return 0
  }
}

/**
 * Parse the project name into internal format
 *
 * @param projectName
 */
export function parseProjectName(projectName: string): string {
  return projectName.replace(" ", "_")
}

/**
 * Get connection failed error message for http request to python
 *
 * @param endpoint
 * @param message
 */
export function getPyConnFailedMsg(endpoint: string, message: string): string {
  return `Make sure endpoint is correct and python server is running; query to "${endpoint}" failed with message: ${message}`
}

/**
 * helper function to force javascript to sleep
 *
 * @param milliseconds
 */
export async function sleep(milliseconds: number): Promise<object> {
  return await new Promise((resolve) => setTimeout(resolve, milliseconds))
}<|MERGE_RESOLUTION|>--- conflicted
+++ resolved
@@ -100,13 +100,9 @@
     pageTitle,
     instructionUrl,
     taskSize,
-<<<<<<< HEAD
     demoMode,
-    useModel
-=======
-    keyInterval,
-    demoMode
->>>>>>> 93bf3400
+    useModel,
+    keyInterval
   }
   return form
 }
