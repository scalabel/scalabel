/**
 * Define string identifiers and interfaces of actions
 */
import {
<<<<<<< HEAD
  ConnectionStatus,
=======
  IdType,
>>>>>>> 3ceaa8e4
  LabelType,
  PaneType,
  Select,
  ShapeType,
  SplitType,
  SubmitData,
  TaskType,
  ViewerConfigType
} from '../functional/types'

export const INIT_SESSION = 'INIT_SESSION'
export const CHANGE_SELECT = 'CHANGE_SELECT'
export const LOAD_ITEM = 'LOAD_ITEM'
export const UPDATE_ALL = 'UPDATE_ALL'
export const UPDATE_TASK = 'UPDATE_TASK'
export const SUBMIT = 'SUBMIT'
export const UPDATE_SESSION_STATUS = 'UPDATE_SESSION_STATUS'
export const UPDATE_SESSION_STATUS_DELAYED = 'UPDATE_SESSION_STATUS_DELAYED'

// Item Level
export const ADD_LABELS = 'ADD_LABELS'
export const CHANGE_SHAPES = 'CHANGE_SHAPES'
export const CHANGE_LABELS = 'CHANGE_LABELS'
export const LINK_LABELS = 'LINK_LABELS'
export const UNLINK_LABELS = 'UNLINK_LABELS'
export const DELETE_LABELS = 'DELETE_LABELS'

export const ADD_TRACK = 'ADD_TRACK'
export const MERGE_TRACKS = 'MERGE_TRACKS'

// View Level
export const ADD_VIEWER_CONFIG = 'ADD_VIEWER_CONFIG'
export const CHANGE_VIEWER_CONFIG = 'CHANGE_VIEWER_CONFIG'
export const UPDATE_PANE = 'UPDATE_PANE'
export const SPLIT_PANE = 'SPLIT_PANE'
export const DELETE_PANE = 'DELETE_PANE'
export const START_LINK_TRACK = 'START_LINK_TRACK'

/**
 * These are actions that should be shared between sessions/users
 * UPDATE_TASK deliberately not included because its used for local updates
 */
const TASK_ACTION_TYPES = [
  ADD_LABELS,
  CHANGE_SHAPES,
  CHANGE_LABELS,
  LINK_LABELS,
  DELETE_LABELS,
  ADD_TRACK,
  MERGE_TRACKS,
  SUBMIT
]

/**
 * Checks if the action modifies task
 */
export function isTaskAction (action: BaseAction) {
  return TASK_ACTION_TYPES.includes(action.type)
}

/**
 * These are actions that should not be broadcast beyond the session
 */
const SESSION_ACTION_TYPES = [
  UPDATE_SESSION_STATUS,
  UPDATE_SESSION_STATUS_DELAYED,
  CHANGE_SELECT
]

/**
 * Checks if the action modifies session
 */
export function isSessionAction (action: BaseAction) {
  return SESSION_ACTION_TYPES.includes(action.type)
}

export interface BaseAction {
  /** type of the action */
  type: string
  /** id of the session that initiates the action */
  sessionId: IdType
  /** timestamp given by backend. It is Date.now() */
  timestamp?: number
  /** whether to sync action, or just apply to frontend */
  frontendOnly?: boolean
  /** id of the user that initiates the action */
  userId?: IdType
}

export type InitSessionAction = BaseAction

export interface SubmitAction extends BaseAction {
  /** the data for the submission */
  submitData: SubmitData
}

export interface ChangeSelectAction extends BaseAction {
  /** partial selection */
  select: Partial<Select>
}

export interface LoadItemAction extends BaseAction {
  /** Index of the item to load */
  itemIndex: number
  /** Id of corresponding data source of element in item */
  sensorId: number
}

export type UpdateAllAction = BaseAction

export interface UpdateTaskAction extends BaseAction {
  /** task data to use */
  newTask: TaskType
}

export interface UpdateSessionStatusAction extends BaseAction {
  /** New status of the session */
  newStatus: ConnectionStatus
}

export interface AddLabelsAction extends BaseAction {
  /** item of the added label */
  itemIndices: number[]
  /** labels to add to each item */
  labels: LabelType[][]
  /** shapes for each label */
  shapes: ShapeType[][][]
}

export interface AddTrackAction extends BaseAction {
  /** track type */
  trackType: string
  /** item of the added label */
  itemIndices: number[]
  /** labels to add to each item */
  labels: LabelType[]
  /** shapes for each label */
  shapes: ShapeType[][]
}

export interface MergeTrackAction extends BaseAction {
  /** item of the added label */
  trackIds: IdType[]
}

export interface ChangeShapesAction extends BaseAction {
  /** item of the shape */
  itemIndices: number[]
  /** Shape ids in each item */
  shapeIds: IdType[][]
  /** properties to update for the shape */
  shapes: Array<Array<Partial<ShapeType>>>
}

export interface ChangeLabelsAction extends BaseAction {
  /** item of the label */
  itemIndices: number[]
  /** Label ID */
  labelIds: IdType[][]
  /** properties to update for the shape */
  props: Array<Array<Partial<LabelType>>>
}

export interface LinkLabelsAction extends BaseAction {
  /** item of the labels */
  itemIndex: number,
  /** ids of the labels to link */
  labelIds: IdType[]
}

export interface UnlinkLabelsAction extends BaseAction {
  /** item of the labels */
  itemIndex: number,
  /** ids of the labels to unlink */
  labelIds: IdType[]
}

export interface DeleteLabelsAction extends BaseAction {
  /** item of the label */
  itemIndices: number[]
  /** ID of label to be deleted */
  labelIds: IdType[][]
}

export interface AddViewerConfigAction extends BaseAction {
  /** viewer id */
  id: number
  /** config to add */
  config: ViewerConfigType
}

export interface ChangeViewerConfigAction extends BaseAction {
  /** id of viewer to update */
  viewerId: number
  /** configs to update */
  config: ViewerConfigType
}

export interface DeleteViewerConfigAction extends BaseAction {
  /** id of config to delete */
  viewerId: number
}

export interface UpdatePaneAction extends BaseAction {
  /** pane id */
  pane: number
  /** updated properties */
  props: Partial<PaneType>
}

export interface SplitPaneAction extends BaseAction {
  /** ID of pane to split */
  pane: number
  /** ID of corresponding viewer config */
  viewerId: number
  /** Split direction */
  split: SplitType
}

export interface DeletePaneAction extends BaseAction {
  /** ID of pane to split */
  pane: number
  /** ID of corresponding viewer config */
  viewerId: number
}

export type SessionActionType =
  InitSessionAction
  | LoadItemAction
  | UpdateAllAction
  | UpdateTaskAction
  | UpdateSessionStatusAction

export type UserActionType =
  ChangeSelectAction
  | ChangeViewerConfigAction
  | AddViewerConfigAction
  | UpdatePaneAction
  | SplitPaneAction
  | DeletePaneAction

export type TaskActionType =
  AddLabelsAction
  | ChangeShapesAction
  | ChangeLabelsAction
  | DeleteLabelsAction
  | LinkLabelsAction
  | AddTrackAction
  | MergeTrackAction
  | SubmitAction

export type ActionType =
  SessionActionType
  | UserActionType
  | TaskActionType<|MERGE_RESOLUTION|>--- conflicted
+++ resolved
@@ -2,11 +2,8 @@
  * Define string identifiers and interfaces of actions
  */
 import {
-<<<<<<< HEAD
   ConnectionStatus,
-=======
   IdType,
->>>>>>> 3ceaa8e4
   LabelType,
   PaneType,
   Select,
