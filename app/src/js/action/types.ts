/**
 * Define string identifiers and interfaces of actions
 */
import {
  LabelType,
  PaneType,
  Select,
  ShapeType,
  SplitType,
  SubmitData,
  TaskType,
  ViewerConfigType
} from '../functional/types'

export const INIT_SESSION = 'INIT_SESSION'
export const CHANGE_SELECT = 'CHANGE_SELECT'
export const LOAD_ITEM = 'LOAD_ITEM'
export const UPDATE_ALL = 'UPDATE_ALL'
export const UPDATE_TASK = 'UPDATE_TASK'
export const SUBMIT = 'SUBMIT'

// Item Level
export const ADD_LABELS = 'ADD_LABELS'
export const CHANGE_SHAPES = 'CHANGE_SHAPES'
export const CHANGE_LABELS = 'CHANGE_LABELS'
export const LINK_LABELS = 'LINK_LABELS'
export const UNLINK_LABELS = 'UNLINK_LABELS'
export const DELETE_LABELS = 'DELETE_LABELS'

export const ADD_TRACK = 'ADD_TRACK'
export const MERGE_TRACKS = 'MERGE_TRACKS'

// View Level
export const ADD_VIEWER_CONFIG = 'ADD_VIEWER_CONFIG'
export const CHANGE_VIEWER_CONFIG = 'CHANGE_VIEWER_CONFIG'
export const UPDATE_PANE = 'UPDATE_PANE'
export const SPLIT_PANE = 'SPLIT_PANE'
export const DELETE_PANE = 'DELETE_PANE'

// Note UPDATE_TASK deliberately not included
export const TASK_ACTION_TYPES = [
  ADD_LABELS,
  CHANGE_SHAPES,
  CHANGE_LABELS,
  LINK_LABELS,
  DELETE_LABELS,
  ADD_TRACK,
<<<<<<< HEAD
  MERGE_TRACKS
=======
  MERGE_TRACKS,
  UPDATE_TASK,
  SUBMIT
>>>>>>> 5228f195
]

export interface BaseAction {
  /** type of the action */
  type: string
  /** id of the session that initiates the action */
  sessionId: string
  /** timestamp given by backend. It is Date.now() */
  timestamp?: number
  /** whether to sync action, or just apply to frontend */
  frontendOnly?: boolean
  /** id of the user that initiates the action */
  userId?: string
}

export type InitSessionAction = BaseAction

export interface SubmitAction extends BaseAction {
  /** the data for the submission */
  submitData: SubmitData
}

export interface ChangeSelectAction extends BaseAction {
  /** partial selection */
  select: Partial<Select>
}

export interface LoadItemAction extends BaseAction {
  /** Index of the item to load */
  itemIndex: number
  /** Id of corresponding data source of element in item */
  sensorId: number
}

export type UpdateAllAction = BaseAction

export interface UpdateTaskAction extends BaseAction {
  /** task data to use */
  newTask: TaskType
}

export interface AddLabelsAction extends BaseAction {
  /** item of the added label */
  itemIndices: number[]
  /** labels to add to each item */
  labels: LabelType[][]
  /** shape types for each label */
  shapeTypes: string[][][]
  /** shapes for each label */
  shapes: ShapeType[][][]
}

export interface AddTrackAction extends BaseAction {
  /** track type */
  trackType: string
  /** item of the added label */
  itemIndices: number[]
  /** labels to add to each item */
  labels: LabelType[]
  /** shape types for each label */
  shapeTypes: string[][]
  /** shapes for each label */
  shapes: ShapeType[][]
}

export interface MergeTrackAction extends BaseAction {
  /** item of the added label */
  trackIds: number[]
}

export interface ChangeShapesAction extends BaseAction {
  /** item of the shape */
  itemIndices: number[]
  /** Shape ids in each item */
  shapeIds: number[][]
  /** properties to update for the shape */
  shapes: Array<Array<Partial<ShapeType>>>
}

export interface ChangeLabelsAction extends BaseAction {
  /** item of the label */
  itemIndices: number[]
  /** Label ID */
  labelIds: number[][]
  /** properties to update for the shape */
  props: Array<Array<Partial<LabelType>>>
}

export interface LinkLabelsAction extends BaseAction {
  /** item of the labels */
  itemIndex: number,
  /** ids of the labels to link */
  labelIds: number[]
}

export interface UnlinkLabelsAction extends BaseAction {
  /** item of the labels */
  itemIndex: number,
  /** ids of the labels to unlink */
  labelIds: number[]
}

export interface DeleteLabelsAction extends BaseAction {
  /** item of the label */
  itemIndices: number[]
  /** ID of label to be deleted */
  labelIds: number[][]
}

export interface AddViewerConfigAction extends BaseAction {
  /** viewer id */
  id: number
  /** config to add */
  config: ViewerConfigType
}

export interface ChangeViewerConfigAction extends BaseAction {
  /** id of viewer to update */
  viewerId: number
  /** configs to update */
  config: ViewerConfigType
}

export interface DeleteViewerConfigAction extends BaseAction {
  /** id of config to delete */
  viewerId: number
}

export interface UpdatePaneAction extends BaseAction {
  /** pane id */
  pane: number
  /** updated properties */
  props: Partial<PaneType>
}

export interface SplitPaneAction extends BaseAction {
  /** ID of pane to split */
  pane: number
  /** ID of corresponding viewer config */
  viewerId: number
  /** Split direction */
  split: SplitType
}

export interface DeletePaneAction extends BaseAction {
  /** ID of pane to split */
  pane: number
  /** ID of corresponding viewer config */
  viewerId: number
}

export type SessionActionType =
  InitSessionAction
  | LoadItemAction
  | UpdateAllAction
  | UpdateTaskAction

export type UserActionType =
  ChangeSelectAction
  | ChangeViewerConfigAction
  | AddViewerConfigAction
  | UpdatePaneAction
  | SplitPaneAction
  | DeletePaneAction

export type TaskActionType =
  AddLabelsAction
  | ChangeShapesAction
  | ChangeLabelsAction
  | DeleteLabelsAction
  | LinkLabelsAction
  | AddTrackAction
  | MergeTrackAction
  | SubmitAction

export type ActionType =
  SessionActionType
  | UserActionType
  | TaskActionType<|MERGE_RESOLUTION|>--- conflicted
+++ resolved
@@ -45,13 +45,8 @@
   LINK_LABELS,
   DELETE_LABELS,
   ADD_TRACK,
-<<<<<<< HEAD
-  MERGE_TRACKS
-=======
   MERGE_TRACKS,
-  UPDATE_TASK,
   SUBMIT
->>>>>>> 5228f195
 ]
 
 export interface BaseAction {
