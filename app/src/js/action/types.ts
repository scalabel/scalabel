--- conflicted
+++ resolved
@@ -53,13 +53,10 @@
   sessionId: string
   /** timestamp given by backend. It is Date.now() */
   timestamp?: number
-<<<<<<< HEAD
   /** whether to sync action, or just apply to frontend */
   frontendOnly?: boolean
-=======
   /** id of the user that initiates the action */
   userId?: string
->>>>>>> d49056da
 }
 
 export type InitSessionAction = BaseAction
