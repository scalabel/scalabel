--- conflicted
+++ resolved
@@ -134,7 +134,12 @@
   userToSockets: { [key: string]: string[] }
 }
 
-<<<<<<< HEAD
+/** metadata for all users for all projects */
+export interface UserMetadata {
+  /** map from socket to project */
+  socketToProject: { [key: string]: string }
+}
+
 /** data kept by bot manager */
 export interface BotManagerData {
   /** map from project to tasks for the project */
@@ -154,12 +159,6 @@
   address: string
   /** the task index */
   taskIndex: number
-=======
-/** metadata for all users for all projects */
-export interface UserMetadata {
-  /** map from socket to project */
-  socketToProject: { [key: string]: string }
->>>>>>> d1f0ebf7
 }
 
 /**
