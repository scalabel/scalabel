import {
  NextFunction,
  Request,
  Response
} from 'express'
import { sprintf } from 'sprintf-js'
import { DashboardContents, ProjectOptions, TaskOptions } from '../components/dashboard'
import { ItemExport } from '../functional/bdd_types'
import { TaskType } from '../functional/types'
import {
  createProject, createTasks, parseFiles, parseForm
} from './create_project'
import { convertStateToExport } from './export'
import Logger from './logger'
import { getExportName } from './path'
import { ProjectStore } from './project_store'
import * as types from './types'
import { UserManager } from './user_manager'
import { countLabels } from './util'

/**
 * Wraps HTTP listeners
 */
export class Listeners {
  /** the project store */
  protected projectStore: ProjectStore
  /** the user manager */
  protected userManager: UserManager

  constructor (projectStore: ProjectStore, userManager: UserManager) {
    this.projectStore = projectStore
    this.userManager = userManager
  }

  /**
   * Logs requests to static or dynamic files
   */
  public loggingHandler (
    req: Request, _res: Response, next: NextFunction) {
    const log = sprintf('Requesting %s', req.originalUrl)
    Logger.info(log)
    next()
  }

  /**
   * Handles getting all projects' names
   */
  public async projectNameHandler (_req: Request, res: Response) {
    let projects: string[]
    const defaultProjects = ['No existing project']
    try {
      projects = await this.projectStore.getExistingProjects()
      if (projects.length === 0) {
        projects = defaultProjects
      }
    } catch (err) {
      Logger.error(err)
      projects = defaultProjects
    }
    const projectNames = JSON.stringify(projects)
    res.send(projectNames)
    res.end()
  }

  /**
   * Handles posting export
   */
  public async getExportHandler (req: Request, res: Response) {
    if (req.method !== 'GET' || req.query === {}) {
      res.sendStatus(404)
      res.end()
    }
    try {
      const projectName = req.query[types.FormField.PROJECT_NAME]
      const loadedProject = await this.projectStore.loadProject(projectName)
      // grab the latest submissions from all tasks
<<<<<<< HEAD
      const tasks = await getTasksInProject(projectName)
      const projectOptions: ProjectOptions = {
        name: project.config.projectName,
        itemType: project.config.itemType,
        labelTypes: project.config.labelTypes,
        taskSize: project.config.taskSize,
        numItems: project.items.length,
        numLeafCategories: project.config.categories.length,
        numAttributes: project.config.attributes.length
=======
      const tasks = await this.projectStore.getTasksInProject(projectName)
      let items: ItemExport[] = []
      // load the latest submission for each task to export
      for (const task of tasks) {
        try {
          const taskId = task.config.taskId
          const state = await this.projectStore.loadState(projectName, taskId)
          items = items.concat(convertStateToExport(state))
        } catch (error) {
          Logger.info(error.message)
          for (const itemToLoad of task.items) {
            const url = Object.values(itemToLoad.urls)[0]
            items.push({
              name: url,
              url,
              sensor: -1,
              timestamp: loadedProject.config.submitTime,
              videoName: itemToLoad.videoName,
              attributes: {},
              labels: []
            })
          }
        }
>>>>>>> d49056da
      }
      const exportJson = JSON.stringify(items, null, '  ')
      // set relevant header and send the exported json file
      res.attachment(getExportName(projectName))
      res.end(Buffer.from(exportJson, 'binary'), 'binary')
    } catch (error) {
      // TODO: Be more specific about what this error may be
      Logger.error(error)
      res.end()
    }
  }

  /**
   * Handles posted project form data
   */
  public async postProjectHandler (req: Request, res: Response) {
    if (req.method !== 'POST' || req.fields === undefined) {
      res.sendStatus(404)
    }
    const fields = req.fields
    const files = req.files
    if (fields !== undefined && files !== undefined) {
      try {
        // parse form from request
        const form = await parseForm(fields, this.projectStore)
        // parse item, category, and attribute data from the form
        const formFileData = await parseFiles(form.labelType, files)
        // create the project from the form data
        const project = await createProject(form, formFileData)
        await Promise.all([
          this.projectStore.saveProject(project),
          // create tasks then save them
          createTasks(project).then(
            (tasks: TaskType[]) => this.projectStore.saveTasks(tasks))
          // save the project
        ])
        res.send()
      } catch (err) {
        Logger.error(err)
        // alert the user that something failed
        res.send(err.message)
      }
    } else {
      // alert the user that the sent fields were illegal
      const err = Error('illegal fields')
      Logger.error(err)
      res.send(err.message)
    }
  }

  /**
   * Return dashboard info
   */
  public async dashboardHandler (req: Request, res: Response) {
    if (req.method !== 'POST') {
      res.sendStatus(404)
      res.end()
      return
    }

    const body = req.body
    if (body) {
      try {
        const projectName = body.name
        const project = await this.projectStore.loadProject(projectName)
        // grab the latest submissions from all tasks
        const tasks = await this.projectStore.getTasksInProject(projectName)
        const projectOptions: ProjectOptions = {
          name: project.config.projectName,
          itemType: project.config.itemType,
          labelTypes: project.config.labelTypes,
          taskSize: project.config.taskSize,
          numItems: project.items.length,
          numLeafCategories: project.config.categories.length,
          numAttributes: project.config.attributes.length
        }

        const taskOptions = []
        for (const emptyTask of tasks) {
          let task: TaskType
          try {
            // first, attempt loading previous submission
            // TODO: Load the previous state asynchronously in dashboard
            const taskId = emptyTask.config.taskId
            const state = await this.projectStore.loadState(projectName, taskId)
            task = state.task
          } catch {
            task = emptyTask
          }
          const [numLabeledItems, numLabels] = countLabels(task)

          const options: TaskOptions = {
            numLabeledItems: numLabeledItems.toString(),
            numLabels: numLabels.toString(),
            submitted: task.config.submitted,
            handlerUrl: task.config.handlerUrl
          }

          taskOptions.push(options)
        }

        const numUsers = await this.userManager.countUsers(projectOptions.name)
        const contents: DashboardContents = {
          projectMetaData: projectOptions,
          taskMetaDatas: taskOptions,
          numUsers
        }

        res.send(JSON.stringify(contents))
      } catch (err) {
        Logger.error(err)
        res.send(err.message)
      }
    }
  }
}<|MERGE_RESOLUTION|>--- conflicted
+++ resolved
@@ -74,17 +74,6 @@
       const projectName = req.query[types.FormField.PROJECT_NAME]
       const loadedProject = await this.projectStore.loadProject(projectName)
       // grab the latest submissions from all tasks
-<<<<<<< HEAD
-      const tasks = await getTasksInProject(projectName)
-      const projectOptions: ProjectOptions = {
-        name: project.config.projectName,
-        itemType: project.config.itemType,
-        labelTypes: project.config.labelTypes,
-        taskSize: project.config.taskSize,
-        numItems: project.items.length,
-        numLeafCategories: project.config.categories.length,
-        numAttributes: project.config.attributes.length
-=======
       const tasks = await this.projectStore.getTasksInProject(projectName)
       let items: ItemExport[] = []
       // load the latest submission for each task to export
@@ -108,7 +97,6 @@
             })
           }
         }
->>>>>>> d49056da
       }
       const exportJson = JSON.stringify(items, null, '  ')
       // set relevant header and send the exported json file
