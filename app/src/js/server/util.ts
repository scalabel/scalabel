--- conflicted
+++ resolved
@@ -12,11 +12,7 @@
 import { S3Storage } from './s3_storage'
 import Session from './server_session'
 import { Storage } from './storage'
-<<<<<<< HEAD
-import { CreationForm, DatabaseType, Env, MaybeError, Project } from './types'
-=======
 import { CreationForm, DatabaseType, Env } from './types'
->>>>>>> c7330ab3
 
 /**
  * Initializes global env
