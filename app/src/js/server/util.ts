--- conflicted
+++ resolved
@@ -297,7 +297,6 @@
 }
 
 /**
-<<<<<<< HEAD
  * Get item timestamp, or 0 if undefined
  */
 export function getItemTimestamp (item: Partial<ItemExport>): number {
@@ -314,11 +313,12 @@
  */
 export function parseProjectName (projectName: string): string {
   return projectName.replace(' ', '_')
-=======
+}
+
+/**
  * Get connection failed error message for http request to python
  */
 export function getPyConnFailedMsg (endpoint: string, message: string): string {
   return sprintf('Make sure endpoint is correct and python server is \
 running; query to \"%s\" failed with message: %s', endpoint, message)
->>>>>>> 13afff25
 }