--- conflicted
+++ resolved
@@ -8,12 +8,8 @@
 import {
   BundleFile, HandlerUrl, ItemTypeName,
   LabelTypeName, TrackPolicyType } from '../common/types'
-<<<<<<< HEAD
 import { Label2DTemplateType, State, TaskType } from '../functional/types'
-=======
-import { Label2DTemplateType, TaskType } from '../functional/types'
 import * as defaults from './defaults'
->>>>>>> edecd2e0
 import { FileStorage } from './file_storage'
 import Logger from './logger'
 import { S3Storage } from './s3_storage'
