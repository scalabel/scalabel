import _ from 'lodash'
import socketio from 'socket.io'
import uuid4 from 'uuid/v4'
import * as types from '../action/types'
import Logger from './logger'
import * as path from './path'
import { ProjectStore } from './project_store'
import { SocketServer } from './socket_server'
import {
<<<<<<< HEAD
  Env, EventName,
  RegisterMessageType, StateMetadata, SyncActionMessageType } from './types'
=======
  EventName, RegisterMessageType, ServerConfig, SyncActionMessageType } from './types'
>>>>>>> edecd2e0
import { UserManager } from './user_manager'
import { index2str, updateStateTimestamp } from './util'

/**
 * Wraps socket.io handlers for saving, loading, and synchronization
 */
export class Hub {
  /** flag for sync */
  protected sync: boolean
  /** flag for autosave */
  protected autosave: boolean
  /** the project store */
  protected projectStore: ProjectStore
  /** the user manager */
  protected userManager: UserManager

  constructor (env: ServerConfig,
               projectStore: ProjectStore,
               userManager: UserManager) {
    this.sync = env.sync
    this.autosave = env.autosave
    this.projectStore = projectStore
    this.userManager = userManager
  }

  /**
   * Listens for websocket connections
   */
  public listen (io: socketio.Server) {
    io.on(EventName.CONNECTION, this.registerNewSocket.bind(this))
  }

  /**
   * Registers new socket's listeners
   */
  public registerNewSocket (socket: SocketServer) {
    socket.on(EventName.REGISTER, async (data: RegisterMessageType) => {
      try {
        await this.register(data, socket)
      } catch (error) {
        Logger.error(error)
      }
    })

    socket.on(EventName.ACTION_SEND, async (data: SyncActionMessageType) => {
      try {
        await this.actionUpdate(data, socket)
      } catch (error) {
        Logger.error(error)
      }
    })

    socket.on(EventName.DISCONNECT, async () => {
      await this.userManager.deregisterUser(socket.id)
    })
  }

  /**
   * Load the correct state and subscribe to redis
   */
  public async register (data: RegisterMessageType, socket: SocketServer) {
    const projectName = data.projectName
    const taskIndex = data.taskIndex
    let sessionId = data.sessionId

    const taskId = index2str(taskIndex)
    await this.userManager.registerUser(socket.id, projectName, data.userId)
    // keep session id if it exists, i.e. if it is a reconnection
    if (!sessionId) {
      // new session on new load
      sessionId = uuid4()
    }
    const state = await this.projectStore.loadState(projectName, taskId)
    state.session.id = sessionId
    state.task.config.autosave = this.autosave

    // Connect socket to others in the same room
    const room = path.getRoomName(projectName, taskId, this.sync, sessionId)
    socket.join(room)
    // Send backend state to newly registered socket
    socket.emit(EventName.REGISTER_ACK, state)
  }

  /**
   * Updates the state with the action, and broadcasts action
   */
  public async actionUpdate (
    data: SyncActionMessageType, socket: SocketServer) {
    const projectName = data.projectName
    const taskId = data.taskId
    const sessionId = data.sessionId
    const actions = data.actions.actions
    const actionPacketId = data.actions.id

    const room = path.getRoomName(projectName, taskId, this.sync, sessionId)

    const taskActions = actions.filter((action) => {
      return types.TASK_ACTION_TYPES.includes(action.type)
    })

    // Load IDs of actions that have been processed already
    const redisMetadata =
      await this.projectStore.loadStateMetadata(projectName, taskId)
    const actionIdsSaved = redisMetadata.actionIds
    if (!(actionPacketId in actionIdsSaved) && taskActions.length > 0) {
      const state = await this.projectStore.loadState(projectName, taskId)
      const [newState, timestamps] = updateStateTimestamp(state, taskActions)

      // mark the id as saved, and store the timestamps
      actionIdsSaved[actionPacketId] = timestamps
      const stateMetadata: StateMetadata = {
        projectName,
        taskId,
        actionIds: actionIdsSaved
      }

      await this.projectStore.saveState(
        newState, projectName, taskId, stateMetadata)
    } else if (taskActions.length > 0) {
      // if actions were already saved, apply the old timestamps
      const timestamps = actionIdsSaved[actionPacketId]
      for (let actionInd = 0; actionInd < taskActions.length; actionInd++) {
        taskActions[actionInd].timestamp = timestamps[actionInd]
      }
    }

    if (taskActions.length > 0) {
      // broadcast task actions to all other sessions in room
      const taskActionMsg: SyncActionMessageType = _.cloneDeep(data)
      taskActionMsg.actions = {
        actions: taskActions,
        id: actionPacketId
      }
      // broadcast task actions to all other sessions in room
      socket.broadcast.to(room).emit(EventName.ACTION_BROADCAST, taskActionMsg)
    }
    // echo everything to original session
    socket.emit(EventName.ACTION_BROADCAST, data)
  }
}<|MERGE_RESOLUTION|>--- conflicted
+++ resolved
@@ -7,12 +7,8 @@
 import { ProjectStore } from './project_store'
 import { SocketServer } from './socket_server'
 import {
-<<<<<<< HEAD
-  Env, EventName,
-  RegisterMessageType, StateMetadata, SyncActionMessageType } from './types'
-=======
-  EventName, RegisterMessageType, ServerConfig, SyncActionMessageType } from './types'
->>>>>>> edecd2e0
+  EventName, RegisterMessageType, ServerConfig, 
+  StateMetadata, SyncActionMessageType } from './types'
 import { UserManager } from './user_manager'
 import { index2str, updateStateTimestamp } from './util'
 
