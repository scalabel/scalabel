--- conflicted
+++ resolved
@@ -1,62 +1,27 @@
-<<<<<<< HEAD
-import * as socketio from 'socket.io'
-import * as uuid4 from 'uuid/v4'
-=======
-import { Store } from 'redux'
 import socketio from 'socket.io'
 import uuid4 from 'uuid/v4'
->>>>>>> 8d082179
 import * as types from '../action/types'
 import { configureStore } from '../common/configure_store'
 import Logger from './logger'
 import * as path from './path'
-<<<<<<< HEAD
 import { ProjectStore } from './project_store'
 import {
   Env, EventName, RegisterMessageType, SyncActionMessageType } from './types'
+import { UserManager } from './user_manager'
 import { index2str } from './util'
-=======
-import Session from './server_session'
-import { EventName, RegisterMessageType, SyncActionMessageType } from './types'
-import { deregisterUser, registerUser } from './user'
-import { getSavedKey, getTaskKey,
-  index2str, loadSavedState} from './util'
->>>>>>> 8d082179
 
 /**
  * Starts socket.io handlers for saving, loading, and synchronization
  */
-<<<<<<< HEAD
 export function startSocketServer (
-  io: socketio.Server, env: Env, projectStore: ProjectStore) {
+  io: socketio.Server, env: Env,
+  projectStore: ProjectStore, userManager: UserManager) {
   io.on(EventName.CONNECTION, (socket: socketio.Socket) => {
     socket.on(EventName.REGISTER, async (rawData: string) => {
       try {
-        await register(rawData, socket, env, projectStore)
+        await register(rawData, socket, env, projectStore, userManager)
       } catch (error) {
         Logger.error(error)
-=======
-export function startSocketServer (io: socketio.Server) {
-  const env = Session.getEnv()
-  const storage = Session.getStorage()
-
-  // maintain a store for each task
-  const stores: { [key: string]: Store } = {}
-  io.on(EventName.CONNECTION, (socket: socketio.Socket) => {
-    socket.on(EventName.REGISTER, async (rawData: string) => {
-      const data: RegisterMessageType = JSON.parse(rawData)
-      const projectName = data.projectName
-
-      const taskIndex = data.taskIndex
-      const taskId = index2str(taskIndex)
-      await registerUser(socket.id, projectName, data.userId, storage)
-
-      let sessionId = data.sessionId
-      // keep session id if it exists, i.e. if it is a reconnection
-      if (!sessionId) {
-        // new session on new load
-        sessionId = uuid4()
->>>>>>> 8d082179
       }
     })
 
@@ -69,7 +34,7 @@
     })
 
     socket.on(EventName.DISCONNECT, async () => {
-      await deregisterUser(socket.id, storage)
+      await userManager.deregisterUser(socket.id)
     })
   })
 }
@@ -79,13 +44,14 @@
  */
 async function register (
   rawData: string, socket: socketio.Socket,
-  env: Env, projectStore: ProjectStore) {
+  env: Env, projectStore: ProjectStore, userManager: UserManager) {
   const data: RegisterMessageType = JSON.parse(rawData)
   const projectName = data.projectName
   const taskIndex = data.taskIndex
   let sessionId = data.sessionId
 
   const taskId = index2str(taskIndex)
+  await userManager.registerUser(socket.id, projectName, data.userId)
   // keep session id if it exists, i.e. if it is a reconnection
   if (!sessionId) {
     // new session on new load
