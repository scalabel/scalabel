--- conflicted
+++ resolved
@@ -29,16 +29,10 @@
 
   constructor (config: ServerConfig,
                projectStore: ProjectStore,
-<<<<<<< HEAD
                userManager: UserManager,
                publisher: RedisPubSub) {
-    this.sync = env.sync
-    this.autosave = env.autosave
-=======
-               userManager: UserManager) {
     this.sync = config.sync
     this.autosave = config.autosave
->>>>>>> d1f0ebf7
     this.projectStore = projectStore
     this.userManager = userManager
     this.publisher = publisher
