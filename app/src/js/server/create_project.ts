--- conflicted
+++ resolved
@@ -5,7 +5,6 @@
 import { FormField } from '../const/project'
 import { isValidId, makeSensor, makeTask, makeTrack } from '../functional/states'
 import { ItemExport } from '../types/bdd'
-import { MaybeError } from '../types/common'
 import { CreationForm, FormFileData, Project } from '../types/project'
 import {
   Attribute,
@@ -17,13 +16,7 @@
   TaskStatus,
   TaskType,
   TrackIdMap
-<<<<<<< HEAD
-} from '../functional/types'
-import { ItemExport } from '../types/bdd'
-import { CreationForm, FormFileData, Project } from '../types/project'
-=======
 } from '../types/state'
->>>>>>> 7d670ab3
 import * as defaults from './defaults'
 import { convertItemToImport } from './import'
 import { ProjectStore } from './project_store'
