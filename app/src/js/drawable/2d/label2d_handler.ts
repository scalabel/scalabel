--- conflicted
+++ resolved
@@ -310,27 +310,17 @@
 
   /** link selected labels */
   private linkLabels (): void {
-<<<<<<< HEAD
-=======
-    const selectedLabelIdArray = _.map(
-      this._labelList.selectedLabels, (label) => label.labelId)
->>>>>>> 7b48427b
     Session.dispatch(linkLabels(
       this._state.user.select.item,
-      Session.label2dList.selectedLabels.map((label) => label.labelId)
+      this._labelList.selectedLabels.map((label) => label.labelId)
     ))
   }
 
   /** unlink selected labels */
   private unlinkLabels (): void {
-<<<<<<< HEAD
-=======
-    const selectedLabelIdArray = _.map(
-      this._labelList.selectedLabels, (label) => label.labelId)
->>>>>>> 7b48427b
     Session.dispatch(unlinkLabels(
       this._state.user.select.item,
-      Session.label2dList.selectedLabels.map((label) => label.labelId)
+      this._labelList.selectedLabels.map((label) => label.labelId)
     ))
   }
 
