import * as THREE from 'three'
import Label3D from '../label3d'

export interface ControlUnit extends THREE.Object3D {
  /** transform labels, returns new intersection */
  transform: (
    oldIntersection: THREE.Vector3,
    newProjection: THREE.Ray,
    dragPlane: THREE.Plane,
    labels: Label3D[],
    bounds: THREE.Box3,
    local: boolean
  ) => THREE.Vector3
  /** set highlight */
  setHighlighted: (intersection ?: THREE.Intersection) => boolean
  /** set faded */
  setFaded: () => void
  /** Update scale according to world scale */
  updateScale: (worldScale: THREE.Vector3) => void
}

/**
 * Super class for all controllers
 */
export abstract class Controller extends THREE.Object3D {
  /** translation axes */
  protected _controlUnits: ControlUnit[]
  /** current axis being dragged */
  protected _highlightedUnit: ControlUnit | null
  /** local or world */
  protected _local: boolean
  /** original intersection point */
  protected _intersectionPoint: THREE.Vector3
  /** Plane of intersection point w/ camera direction */
  protected _dragPlane: THREE.Plane
  /** previous projection */
  protected _projection: THREE.Ray
  /** labels to transform */
  protected _labels: Label3D[]
  /** bounds of the labels */
  protected _bounds: THREE.Box3
  /** The hashed list of keys currently down */
  protected _keyDownMap: { [key: string]: boolean }

  constructor (labels: Label3D[], bounds: THREE.Box3) {
    super()
    this._controlUnits = []
    this._local = true
    this._intersectionPoint = new THREE.Vector3()
    this._highlightedUnit = null
    this._dragPlane = new THREE.Plane()
    this._projection = new THREE.Ray()
    this._labels = labels
    this._bounds = bounds
<<<<<<< HEAD
    this._keyDownMap = {}
=======
    this.layers.enableAll()
>>>>>>> dce62f8d
  }

  /** Returns whether this is highlighted */
  public get highlighted (): boolean {
    return this._highlightedUnit !== null
  }

  /** highlight function */
  public setHighlighted (intersection?: THREE.Intersection) {
    this._highlightedUnit = null
    for (const axis of this._controlUnits) {
      if (axis.setHighlighted(intersection) && intersection) {
        this._highlightedUnit = axis
        this._intersectionPoint = intersection.point
        for (const nonAxis of this._controlUnits) {
          if (nonAxis !== axis) {
            nonAxis.setFaded()
          }
        }
        break
      }
    }
  }

  /** mouse down */
  public onMouseDown (camera: THREE.Camera) {
    if (this._highlightedUnit) {
      const normal = new THREE.Vector3()
      camera.getWorldDirection(normal)
      this._dragPlane.setFromNormalAndCoplanarPoint(
        normal,
        this._intersectionPoint
      )
      return true
    }
    return false
  }

  /** mouse move */
  public onMouseMove (projection: THREE.Ray) {
    if (this._highlightedUnit && this._dragPlane) {
      const newIntersection = this._highlightedUnit.transform(
        this._intersectionPoint,
        projection,
        this._dragPlane,
        this._labels,
        this._bounds,
        this._local
      )

      this._intersectionPoint.copy(newIntersection)
      this._projection.copy(projection)
      return true
    }
    this._projection.copy(projection)
    return false
  }

  /** mouse up */
  public onMouseUp () {
    return false
  }

  /** raycast */
  public raycast (
    raycaster: THREE.Raycaster, intersects: THREE.Intersection[]
  ) {
    for (const unit of this._controlUnits) {
      unit.raycast(raycaster, intersects)
    }
  }

  /** Return true if working in local frame */
  public get local (): boolean {
    return this._local
  }

  /** Toggle local/world */
  public toggleFrame () {
    if (this._labels.length === 1) {
      this._local = !this._local
    } else {
      this._local = false
    }
  }

  /** Update scales of control units */
  public updateScale (scale: THREE.Vector3) {
    for (const unit of this._controlUnits) {
      unit.updateScale(scale)
    }
  }

  /** Handle key down */
  public keyDown (key: string, _camera: THREE.Camera): void {
    this._keyDownMap[key] = true
  }

  /** Handle key up */
  public keyUp (key: string): void {
    delete this._keyDownMap[key]
  }
}<|MERGE_RESOLUTION|>--- conflicted
+++ resolved
@@ -52,11 +52,8 @@
     this._projection = new THREE.Ray()
     this._labels = labels
     this._bounds = bounds
-<<<<<<< HEAD
     this._keyDownMap = {}
-=======
     this.layers.enableAll()
->>>>>>> dce62f8d
   }
 
   /** Returns whether this is highlighted */
