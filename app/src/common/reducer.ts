--- conflicted
+++ resolved
@@ -95,26 +95,6 @@
     case actionConsts.CLOSE_ALERT:
       return common.removeAlert(state, action as actionTypes.RemoveAlertAction)
     case actionConsts.ACTIVATE_SPAN:
-<<<<<<< HEAD
-      return common.activateSpan(state)
-    case actionConsts.DEACTIVATE_SPAN:
-      return common.deactivateSpan(state)
-    case actionConsts.UPDATE_SPAN_POINT:
-      return common.updateSpanPoint(
-        state
-        // action as actionTypes.UpdateSpanPointAction
-      )
-    case actionConsts.REGISTER_SPAN_POINT:
-      return common.registerSpanPoint(state)
-    case actionConsts.RESET_SPAN:
-      return common.resetSpan(state)
-    case actionConsts.PAUSE_SPAN:
-      return common.pauseSpan(state)
-    case actionConsts.RESUME_SPAN:
-      return common.resumeSpan(state)
-    case actionConsts.UNDO_SPAN:
-      return common.undoSpan(state)
-=======
       return span3d.activateSpan(state)
     case actionConsts.DEACTIVATE_SPAN:
       return span3d.deactivateSpan(state)
@@ -140,7 +120,6 @@
       )
     case actionConsts.TOGGLE_GROUND_PLANE:
       return common.toggleGroundPlane(state)
->>>>>>> 4a7c5d9f
     case actionConsts.NULL:
       return state
     default:
