<<<<<<< HEAD
import { PREDICT } from "../const/action"
import { ItemTypeName, LabelTypeName } from "../const/common"
=======
import { ADD_LABELS } from "../const/action"
import {
  ItemTypeName,
  LabelTypeName,
  ViewerConfigTypeName
} from "../const/common"
>>>>>>> 93bf3400
import { ActionPacketType } from "../types/message"
import * as THREE from "three"

/**
 * Handle invalid page request
 */
export function handleInvalidPage(): void {
  window.location.replace(window.location.origin)
}

/**
 * Get whether tracking is on
 * Also get the new item type
 *
 * @param itemType
 */
export function getTracking(itemType: string): [string, boolean] {
  switch (itemType) {
    case ItemTypeName.VIDEO:
      return [ItemTypeName.IMAGE, true]
    case ItemTypeName.POINT_CLOUD_TRACKING:
      return [ItemTypeName.POINT_CLOUD, true]
    case ItemTypeName.FUSION:
      return [ItemTypeName.FUSION, true]
    default:
      return [itemType, false]
  }
}

/**
 * Return viewer type required for given sensor and label types
 *
 * @param sensorType
 * @param labelTypes
 */
export function getViewerType(
  sensorType: ViewerConfigTypeName,
  labelTypes: LabelTypeName[]
): ViewerConfigTypeName {
  if (
    sensorType === ViewerConfigTypeName.IMAGE &&
    labelTypes.includes(LabelTypeName.BOX_3D)
  ) {
    return ViewerConfigTypeName.IMAGE_3D
  }
  return sensorType
}

/**
 * Create the link to the labeling instructions
 *
 * @param pageName
 */
function makeInstructionUrl(pageName: string): string {
  return `https://doc.scalabel.ai/instructions/${pageName}.html`
}

/**
 * Select the correct instruction url for the given label type
 *
 * @param labelType
 */
export function getInstructionUrl(labelType: string): string {
  switch (labelType) {
    case LabelTypeName.BOX_2D: {
      return makeInstructionUrl("bbox")
    }
    case LabelTypeName.POLYGON_2D:
    case LabelTypeName.POLYLINE_2D: {
      return makeInstructionUrl("segmentation")
    }
    default: {
      return ""
    }
  }
}

/**
 * Select the correct page title for given label type
 *
 * @param labelType
 * @param itemType
 */
export function getPageTitle(labelType: string, itemType: string): string {
  const [, tracking] = getTracking(itemType)

  let title: string
  switch (labelType) {
    case LabelTypeName.TAG:
      title = "Image Tagging"
      break
    case LabelTypeName.BOX_2D:
      title = "2D Bounding Box"
      break
    case LabelTypeName.POLYGON_2D:
      title = "2D Segmentation"
      break
    case LabelTypeName.POLYLINE_2D:
      title = "2D Lane"
      break
    case LabelTypeName.BOX_3D:
      title = "3D Bounding Box"
      break
    default:
      title = ""
      break
  }
  if (tracking) {
    title = `${title} Tracking`
  }
  return title
}

/**
 * Converts index into a filename of size 6 with
 * trailing zeroes
 *
 * @param index
 */
export function index2str(index: number): string {
  return index.toString().padStart(6, "0")
}

/**
 * Checks if the action packet contains
 * any actions that would trigger a model query
 *
 * @param actionPacket
 * @param bots
 */
export function doesPacketTriggerModel(
  actionPacket: ActionPacketType,
  bots: boolean
): boolean {
  if (!bots) {
    return false
  }
  for (const action of actionPacket.actions) {
    if (action.type === PREDICT) {
      return true
    }
  }
  return false
}

/** Ground plane estimation using RANSAC
 *
 * @param vertices
 */
export function estimateGroundPlane(vertices: number[]): THREE.Plane {
  const points: THREE.Vector3[] = []
  for (let i = 0; i < vertices.length; i += 3) {
    points.push(
      new THREE.Vector3(vertices[i], vertices[i + 1], vertices[i + 2])
    )
  }
  let bestPlane = new THREE.Plane()
  let maxNumPoints = 0
  const itMax = Math.ceil(points.length / 40)
  const threshold = 0.01
  for (let i = 0; i < itMax; i++) {
    let p1 = points[getRandomInt(points.length)]
    let p2 = points[getRandomInt(points.length)]
    let p3 = points[getRandomInt(points.length)]
    // avoid sampling same points
    while (
      new THREE.Vector3().subVectors(p1, p2).length() < threshold ||
      new THREE.Vector3().subVectors(p2, p3).length() < threshold ||
      new THREE.Vector3().subVectors(p3, p1).length() < threshold
    ) {
      p1 = points[getRandomInt(points.length)]
      p2 = points[getRandomInt(points.length)]
      p3 = points[getRandomInt(points.length)]
    }
    const plane = new THREE.Plane().setFromCoplanarPoints(p1, p2, p3)
    let numPoints = 0
    for (let p = 0; p < points.length; p++) {
      if (Math.abs(plane.distanceToPoint(points[p])) < threshold) {
        numPoints += 1
      }
    }
    if (numPoints > maxNumPoints) {
      bestPlane = plane
      maxNumPoints = numPoints
    }
  }
  return bestPlane
}

/** Random integer generator
 *
 * @param max
 */
function getRandomInt(max: number): number {
  return Math.floor(Math.random() * max)
}

/**
 * Calculate rotation for estimated plane
 * Assume no rotation around z axis (up)
 *
 * @param baseNormal
 * @param estimatedNormal
 */
export function calculatePlaneRotation(
  baseNormal: THREE.Vector3,
  estimatedNormal: THREE.Vector3
): THREE.Vector3 {
  const rotation = new THREE.Quaternion().setFromUnitVectors(
    baseNormal,
    estimatedNormal
  )
  const rotationEuler = new THREE.Euler().setFromQuaternion(rotation)
  rotationEuler.z = 0
  return rotationEuler.toVector3()
}

/**
 * Calcuate estimated plane center.
 * Assume the plane center is directly below target center.
 *
 * @param plane
 * @param target
 */
export function calculatePlaneCenter(
  plane: THREE.Plane,
  target: THREE.Vector3
): THREE.Vector3 {
  const down = new THREE.Vector3(0, 0, -1)
  const ray = new THREE.Ray(target, down)
  const center = new THREE.Vector3()
  ray.intersectPlane(plane, center)
  return center
}<|MERGE_RESOLUTION|>--- conflicted
+++ resolved
@@ -1,14 +1,9 @@
-<<<<<<< HEAD
 import { PREDICT } from "../const/action"
-import { ItemTypeName, LabelTypeName } from "../const/common"
-=======
-import { ADD_LABELS } from "../const/action"
 import {
   ItemTypeName,
   LabelTypeName,
   ViewerConfigTypeName
 } from "../const/common"
->>>>>>> 93bf3400
 import { ActionPacketType } from "../types/message"
 import * as THREE from "three"
 
