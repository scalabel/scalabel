/**
 * Main functions for transforming state
 * NOTE: All the functions should be pure
 * Pure Function: https://en.wikipedia.org/wiki/Pure_function
 */
import { IdType } from "aws-sdk/clients/workdocs"
import _ from "lodash"

import { uid } from "../common/uid"
import * as actionConsts from "../const/action"
import { LabelTypeName, ViewerConfigTypeName } from "../const/common"
import * as actionTypes from "../types/action"
import {
  INVALID_ID,
  ItemType,
  LabelType,
  LayoutType,
  PaneType,
  PointCloudViewerConfigType,
  Select,
  ShapeType,
  SplitType,
  State,
  TaskStatus,
  TaskType,
  TrackIdMap,
  TrackType,
  UserType,
  ViewerConfigType
} from "../types/state"
import { isValidId, makeLabel, makePane, makeTrack } from "./states"
import {
  assignToArray,
  pickArray,
  pickObject,
  removeListItems,
  removeObjectFields,
  updateListItem,
  updateObject
} from "./util"

/**
 * Initialize session component of state
 *
 * @param {State} state
 * @returns {State}
 */
export function initSession(state: State): State {
  // Initialize state
  let session = state.session
  const items = state.task.items
  const itemStatuses = session.itemStatuses.slice()
  for (let i = 0; i < itemStatuses.length; i++) {
    const loadedMap: { [id: number]: boolean } = {}
    for (const key of Object.keys(items[i].urls)) {
      const sensorId = Number(key)
      loadedMap[sensorId] = false
    }
    itemStatuses[i] = updateObject(itemStatuses[i], loadedMap)
  }
  session = updateObject(session, { itemStatuses })
  return updateObject(state, { session })
}

/**
 * Update the selected label in user
 *
 * @param {UserType} user
 * @param {Partial<Select>} pselect partial selection
 */
function updateUserSelect(user: UserType, pselect: Partial<Select>): UserType {
  const select = updateObject(user.select, pselect)
  return updateObject(user, { select })
}

/**
 * Update the task in state
 *
 * @param {State} state: current state
 * @param state
 * @param {actionTypes.UpdateTaskAction} action
 */
export function updateTask(
  state: State,
  action: actionTypes.UpdateTaskAction
): State {
  return updateObject(state, { task: _.cloneDeep(action.newTask) })
}

/**
 * Override the original state with the new state
 *
 * @param {State} state: current state
 * @param state
 * @param {actionTypes.UpdateStateAction} action
 */
export function updateState(
  state: State,
  action: actionTypes.UpdateStateAction
): State {
  return _.merge(state, _.cloneDeep(action.newState))
}

/**
 * Add new label. The ids of label and shapes will be updated according to
 * the current state.
 *
 * @param {State} state: current state
 * @param {actionTypes.AddLabelAction} action
 * @param state
 * @param itemIndex
 * @param label
 * @param shapes
 * @returns {State}
 */
export function addLabel(
  state: State,
  itemIndex: number,
  label: LabelType,
  shapes: ShapeType[] = []
): State {
  const addLabelsAction: actionTypes.AddLabelsAction = {
    actionId: uid(),
    type: actionConsts.ADD_LABELS,
    sessionId: state.session.id,
    userId: state.user.id,
    timestamp: Date.now(),
    itemIndices: [itemIndex],
    labels: [[label]],
    shapes: [[shapes]]
  }
  return addLabels(state, addLabelsAction)
}

/**
 * Delete parent label. The ids of label will be updated according to
 * the current state.
 *
 * @param {State} state: current state
 * @param {actionTypes.DeleteLabelAction} action
 * @param state
 * @param itemIndex
 * @param labelIds
 * @returns {State}
 */
export function deleteLabelsById(
  state: State,
  itemIndex: number,
  labelIds: IdType[]
): State {
  const deleteLabelsAction: actionTypes.DeleteLabelsAction = {
    type: actionConsts.DELETE_LABELS,
    actionId: uid(),
    sessionId: state.session.id,
    userId: state.user.id,
    timestamp: Date.now(),
    itemIndices: [itemIndex],
    labelIds: [labelIds]
  }
  return deleteLabels(state, deleteLabelsAction)
}

/**
 * Add news labels to one item
 *
 * @param item
 * @param taskStatus
 * @param label
 * @param shapeTypes
 * @param newLabels
 * @param shapes
 */
function addLabelsToItem(
  item: ItemType,
  taskStatus: TaskStatus,
  newLabels: LabelType[],
  shapes: ShapeType[][]
): [ItemType, LabelType[], TaskStatus] {
  newLabels = [...newLabels]
  const newLabelIds: IdType[] = []
  const newShapeIds: IdType[] = []
  const newShapes: ShapeType[] = []
  newLabels.forEach((label, index) => {
    const shapeIds = shapes[index].map((shape) => shape.id)
    const newLabelShapes = _.cloneDeep(shapes[index])
    const order = taskStatus.maxOrder + 1 + index
    const validChildren = label.children.filter((id) => isValidId(id))
    label = updateObject(label, {
      item: item.index,
      order,
      // Shapes: label.shapes.concat(shapeIds),
      children: validChildren
    })
    newLabels[index] = label
    newLabelIds.push(label.id)
    newShapes.push(...newLabelShapes)
    newShapeIds.push(...shapeIds)
  })
  const labels = updateObject(item.labels, _.zipObject(newLabelIds, newLabels))
  const allShapes = updateObject(
    item.shapes,
    _.zipObject(newShapeIds, newShapes)
  )
  item = updateObject(item, { labels, shapes: allShapes })
  taskStatus = updateObject(taskStatus, {
    maxOrder: taskStatus.maxOrder + newLabels.length
  })
  return [item, newLabels, taskStatus]
}

/**
 * Add labels to multiple items
 *
 * @param item
 * @param items
 * @param taskStatus
 * @param newLabels
 * @param shapeTypes
 * @param labelsToAdd
 * @param shapes
 */
function addLabelstoItems(
  items: ItemType[],
  taskStatus: TaskStatus,
  labelsToAdd: LabelType[][],
  shapes: ShapeType[][][]
): [ItemType[], LabelType[], TaskStatus] {
  const allNewLabels: LabelType[] = []
  items = [...items]
  items.forEach((item, index) => {
    const [newItem, newLabels, newStatus] = addLabelsToItem(
      item,
      taskStatus,
      labelsToAdd[index],
      shapes[index]
    )
    items[index] = newItem
    taskStatus = newStatus
    allNewLabels.push(...newLabels)
  })
  return [items, allNewLabels, taskStatus]
}

/**
 * Add new label. The ids of label and shapes will be updated according to
 * the current state.
 *
 * @param {State} state: current state
 * @param state
 * @param {actionTypes.AddLabelsAction} action
 * @returns {State}
 */
export function addLabels(
  state: State,
  action: actionTypes.AddLabelsAction
): State {
  let { task, user } = state
  const session = state.session
  let items = [...task.items]
  const selectedItems = pickArray(items, action.itemIndices)
  const [newItems, newLabels, status] = addLabelstoItems(
    selectedItems,
    task.status,
    action.labels,
    action.shapes
  )
  items = assignToArray(items, newItems, action.itemIndices)
  // Find the first new label in the selected item if the labels are created
  // by this session.
  if (action.sessionId === session.id) {
    for (const label of newLabels) {
      if (label.item === user.select.item) {
        if (label.children.length === 0) {
          // Skip virtual parent label
          const selectedLabels: { [index: number]: IdType[] } = {}
          selectedLabels[user.select.item] = [label.id]
          user = updateUserSelect(user, {
            labels: selectedLabels,
            category: label.category[0],
            attributes: label.attributes
          })
          break
        }
      }
    }
  }
  task = updateObject(task, { status, items })
  return { task, user, session }
}

/**
 * Add one track to task
 *
 * @param task
 * @param type
 * @param itemIndices
 * @param labels
 * @param shapeTypes
 * @param shapes
 */
function addTrackToTask(
  task: TaskType,
  type: string,
  itemIndices: number[],
  labels: LabelType[],
  shapes: ShapeType[][]
): [TaskType, TrackType, LabelType[]] {
  const track = makeTrack({ type, id: labels[0].track }, false)
  const labelList = labels.map((l) => [l])
  const shapeList = shapes.map((s) => [s])
  const [newItems, newLabels, status] = addLabelstoItems(
    pickArray(task.items, itemIndices),
    task.status,
    labelList,
    shapeList
  )
  const items = assignToArray(task.items, newItems, itemIndices)
  newLabels.forEach((l) => {
    track.labels[l.item] = l.id
  })
  const tracks = updateObject(task.tracks, { [track.id]: track })
  task = { ...task, items, status, tracks }
  return [task, track, newLabels]
}

/**
 * Add track action
 *
 * @param {State} state
 * @param {actionTypes.AddTrackAction} action
 */
export function addTrack(
  state: State,
  action: actionTypes.AddTrackAction
): State {
  let { user } = state
  const [task, , newLabels] = addTrackToTask(
    state.task,
    action.trackType,
    action.itemIndices,
    action.labels,
    action.shapes
  )
  // Select the label on the current item
  if (action.sessionId === state.session.id) {
    for (const l of newLabels) {
      if (l.item === user.select.item) {
        const selectedLabels: { [index: number]: IdType[] } = {}
        selectedLabels[user.select.item] = [l.id]
        user = updateUserSelect(user, { labels: selectedLabels })
        break
      }
    }
  }
  return { ...state, user, task }
}

/**
 * Merge tracks and items
 *
 * @param tracks
 * @param items
 */
function mergeTracksInItems(
  tracks: TrackType[],
  items: ItemType[]
): [TrackType, ItemType[]] | [null, []] {
  if (tracks.length === 0) {
    return [null, []]
  }

  tracks = [...tracks]
  const labelIds: IdType[][] = _.range(items.length).map(() => [])
  const props: Array<Array<Partial<LabelType>>> = _.range(
    items.length
  ).map(() => [])

  const firstItem = Number(Object.keys(tracks[0].labels)[0])
  const firstLabelId = tracks[0].labels[firstItem]
  const firstLabel = items[firstItem].labels[firstLabelId]

  const prop: Partial<LabelType> = {
    track: tracks[0].id,
    category: firstLabel.category
  }

  const track = _.cloneDeep(tracks[0])
  for (let i = 1; i < tracks.length; i += 1) {
    _.forEach(tracks[i].labels, (labelId, itemIndex) => {
      labelIds[Number(itemIndex)].push(labelId)
      props[Number(itemIndex)].push(prop)
    })
    track.labels = { ...track.labels, ...tracks[i].labels }
  }
  items = changeLabelsInItems(items, labelIds, props)
  return [track, items]
}

/**
 * Merge tracks action
 *
 * @param state
 * @param action
 */
export function mergeTracks(
  state: State,
  action: actionTypes.MergeTrackAction
): State {
  let { task, session } = state
  const mergedTracks = action.trackIds.map((trackId) => task.tracks[trackId])
  const tracks = removeObjectFields(task.tracks, action.trackIds)
  const [track, items] = mergeTracksInItems(mergedTracks, task.items)

  if (track !== null && items.length > 0) {
    tracks[track.id] = track
    task = updateObject(task, { items, tracks })
  }

  session = updateObject(session, { trackLinking: false })
  return { ...state, task, session }
}

/**
 * Split tracks and items
 *
 * @param track
 * @param splitIndex
 * @param newTrackId
 * @param items
 */
function splitTrackInItems(
  track: TrackType,
  splitIndex: number,
  newTrackId: IdType,
  items: ItemType[]
): [TrackType[], ItemType[]] {
  const splitedTrack0 = makeTrack({ type: track.type, id: track.id }, false)
  const splitedTrack1 = makeTrack({ type: track.type, id: newTrackId }, false)

  const labelIds: IdType[][] = _.range(items.length).map(() => [])
  const props: Array<Array<Partial<LabelType>>> = _.range(
    items.length
  ).map(() => [])

  const prop: Partial<LabelType> = {
    track: splitedTrack1.id
  }

  _.forEach(track.labels, (labelId, itemIndex) => {
    if (Number(itemIndex) < splitIndex) {
      splitedTrack0.labels[Number(itemIndex)] = labelId
    } else {
      splitedTrack1.labels[Number(itemIndex)] = labelId
      labelIds[Number(itemIndex)].push(labelId)
      if (Number(itemIndex) === splitIndex) {
        props[Number(itemIndex)].push({ ...prop, manual: true })
      } else {
        props[Number(itemIndex)].push(prop)
      }
    }
  })

  items = changeLabelsInItems(items, labelIds, props)
  return [[splitedTrack0, splitedTrack1], items]
}

/**
 * Split track action
 *
 * @param state
 * @param action
 */
export function splitTrack(
  state: State,
  action: actionTypes.SplitTrackAction
): State {
  let task = state.task
  const trackToBeSplited = task.tracks[action.trackId]
  const tracks = removeObjectFields(task.tracks, [action.trackId])
  const [splitedTracks, items] = splitTrackInItems(
    trackToBeSplited,
    action.splitIndex,
    action.newTrackId,
    task.items
  )
  splitedTracks.forEach((track) => {
    if (Object.keys(track.labels).length > 0) {
      tracks[track.id] = track
    }
  })
  task = updateObject(task, { items, tracks })
  return { ...state, task }
}

/**
 * update shapes in an item
 *
 * @param item
 * @param shapeIds
 * @param shapes
 */
function changeShapesInItem(
  item: ItemType,
  shapeIds: IdType[],
  shapes: Array<Partial<ShapeType>>
): ItemType {
  const newShapes = { ...item.shapes }
  shapeIds.forEach((shapeId, index) => {
    newShapes[shapeId] = updateObject(newShapes[shapeId], shapes[index])
    newShapes[shapeId].id = shapeId
  })
  return { ...item, shapes: newShapes }
}

/**
 * changes shapes in items
 *
 * @param items
 * @param shapeIds
 * @param shapes
 */
function changeShapesInItems(
  items: ItemType[],
  shapeIds: IdType[][],
  shapes: Array<Array<Partial<ShapeType>>>
): ItemType[] {
  items = [...items]
  items.forEach((item, index) => {
    items[index] = changeShapesInItem(item, shapeIds[index], shapes[index])
  })
  return items
}

/**
 * Change shapes action
 *
 * @param state
 * @param action
 */
export function changeShapes(
  state: State,
  action: actionTypes.ChangeShapesAction
): State {
  let task = state.task
  const user = state.user
  const shapeIds = action.shapeIds
  const newItems = changeShapesInItems(
    pickArray(task.items, action.itemIndices),
    shapeIds,
    action.shapes
  )
  const items = assignToArray(task.items, newItems, action.itemIndices)
  task = updateObject(task, { items })
  return { ...state, task, user }
}

/**
 * Change properties of labels in one item
 *
 * @param item
 * @param labels
 * @param labelIds
 * @param props
 */
function changeLabelsInItem(
  item: ItemType,
  labelIds: IdType[],
  props: Array<Partial<LabelType>>
): ItemType {
  const newLabels: { [key: string]: LabelType } = {}
  const allShapes = item.shapes
  const allDeletedShapes: IdType[] = []
  const allChangedShapes: { [key: string]: ShapeType } = {}
  labelIds.forEach((labelId, index) => {
    const children = props[index].children
    if (children !== undefined) {
      props[index].children = children.filter((id) => isValidId(id))
    }
    const oldLabel = item.labels[labelId]
    const newLabel = updateObject(oldLabel, _.cloneDeep(props[index]))
    newLabels[labelId] = newLabel
    // Find the shapes to change and delete from the old label
    const newLabelShapeIds = new Set(newLabel.shapes)
    const changedShapeIds = _.filter(
      oldLabel.shapes,
      (s) => !newLabelShapeIds.has(s)
    )
    const changedShapes = changedShapeIds.map((s) => _.cloneDeep(allShapes[s]))
    _.forEach(changedShapes, (s) => {
      s.label = removeListItems(s.label, [oldLabel.id])
      if (s.label.length === 0) {
        allDeletedShapes.push(s.id)
      } else {
        allChangedShapes[s.id] = s
      }
    })
  })
  item = updateObject(item, {
    labels: updateObject(item.labels, newLabels),
    shapes: updateObject(
      removeObjectFields(allShapes, allDeletedShapes),
      allChangedShapes
    )
  })
  return item
}

/**
 * Change properties of labels in one item
 *
 * @param items
 * @param labels
 * @param labelIds
 * @param props
 */
function changeLabelsInItems(
  items: ItemType[],
  labelIds: IdType[][],
  props: Array<Array<Partial<LabelType>>>
): ItemType[] {
  items = [...items]
  items.forEach((item, index) => {
    items[index] = changeLabelsInItem(item, labelIds[index], props[index])
  })
  return items
}

/**
 * Change labels action
 *
 * @param state
 * @param action
 */
export function changeLabels(
  state: State,
  action: actionTypes.ChangeLabelsAction
): State {
  let items = pickArray(state.task.items, action.itemIndices)
  items = changeLabelsInItems(items, action.labelIds, action.props)
  items = assignToArray(state.task.items, items, action.itemIndices)
  const task = updateObject(state.task, { items })
  return { ...state, task }
}

/**
 * Get the label id of the root of a label by tracing its ancestors
 *
 * @param item
 * @param labelId
 */
export function getRootLabelId(item: ItemType, labelId: IdType): string {
  let parent = item.labels[labelId].parent

  while (isValidId(parent)) {
    labelId = parent
    parent = item.labels[labelId].parent
  }
  return labelId
}

/**
 * get all linked label ids from one labelId
 *
 * @param item
 * @param labelId
 */
export function getLinkedLabelIds(item: ItemType, labelId: IdType): string[] {
  return getChildLabelIds(item, getRootLabelId(item, labelId))
}

/**
 * get all linked label ids from the root
 *
 * @param item
 * @param labelId
 */
function getChildLabelIds(item: ItemType, labelId: IdType): string[] {
  const labelIds: IdType[] = []
  const label = item.labels[labelId]
  if (label.children.length === 0) {
    labelIds.push(labelId)
  } else {
    for (const child of label.children) {
      const childLabelIds = getChildLabelIds(item, child)
      for (const childLabelId of childLabelIds) {
        labelIds.push(childLabelId)
      }
    }
  }
  return labelIds
}

/**
 * Get the trackId of the root of a label by tracing its ancestors
 *
 * @param item
 * @param labelId
 */
export function getRootTrackId(item: ItemType, labelId: IdType): IdType {
  let parent = item.labels[labelId].parent
  while (isValidId(parent)) {
    labelId = parent
    parent = item.labels[labelId].parent
  }
  return item.labels[labelId].track
}

/**
 * Create a parent label for labels in idList at item[index]
 * with a given track id. And save track and labels to state
 *
 * @param {State} state Redux state
 * @param {number} index Index of the item
 * @param {string[]} idList ID list of labels to the parent
 * @param {LabelType} label Label template for the parent label
 * @param {string} [trackId] track id of the parent label if given
 */
function createParentLabel(
  state: State,
  index: number,
  idList: string[],
  label: LabelType,
  trackId?: string
): State {
  let item = state.task.items[index]
  let tracks = state.task.tracks
  const labelsToMerge = idList.map((id) => item.labels[id])

  // Make parent label
  const parentLabel: LabelType = makeLabel(label)
  parentLabel.parent = INVALID_ID
  parentLabel.shapes = []
  parentLabel.children = [...idList]
  if (trackId !== undefined) {
    parentLabel.track = trackId
  }
  parentLabel.type = LabelTypeName.EMPTY
  state = addLabel(state, index, parentLabel)

  item = state.task.items[index]
  // Assign the children label properties
  const newParentLabel = state.task.items[index].labels[parentLabel.id]

  const newLabels = labelsToMerge.map((lbl) => {
    const nLabel = _.cloneDeep(lbl)
    nLabel.parent = parentLabel.id
    nLabel.category = _.cloneDeep(newParentLabel.category)
    nLabel.attributes = _.cloneDeep(newParentLabel.attributes)
    if (trackId !== undefined) {
      nLabel.track = trackId
    }
    return nLabel
  })
  if (trackId !== undefined) {
    // Update track information
    let track = state.task.tracks[trackId]
    track = updateObject(track, {
      labels: updateObject(track.labels, { [index]: parentLabel.id })
    })
    tracks = updateObject(tracks, { [trackId]: track })
  }

  // Update the item
  item = updateObject(item, {
    labels: updateObject(item.labels, _.zipObject(idList, newLabels))
  })
  const items = updateListItem(state.task.items, index, item)
  const task = updateObject(state.task, { items, tracks })
  return { ...state, task }
}

/**
 * Link labels on the same item
 * The new label properties are the same as label1 in action
 *
 * @param {State} state
 * @param {actionTypes.LinkLabelsAction} action
 */
export function linkLabels(
  state: State,
  action: actionTypes.LinkLabelsAction
): State {
  // No selection or only 1 item selected will not get linked
  if (action.labelIds.length < 2) {
    return state
  }
  // Add a new label to the state
  const item = state.task.items[action.itemIndex]
  const children = action.labelIds.map((labelId) =>
    getRootLabelId(item, labelId)
  )
  const baseLabel = item.labels[children[0]]
  const toLinkTrackIds = [
    ...new Set(
      children
        .map((labelId) => item.labels[labelId].track)
        .filter((trackId) => trackId !== "")
    )
  ]
  if (toLinkTrackIds.length > 1) {
    // In track mode, will only be linked between multiple tracks
    // It is impossible to have only one track
    const baseTrackId = toLinkTrackIds[0]
    const toLinkTracks = toLinkTrackIds.map((tId) => state.task.tracks[tId])
    // If multiple tracks to be linked, all of the labels should be linked.
    state.task.items.forEach((taskItem, idx) => {
      const labelIdsToMerge = toLinkTracks
        .map((track) =>
          idx in track.labels
            ? getRootLabelId(taskItem, track.labels[idx])
            : null
        )
        .filter((lbl) => lbl !== null) as string[]
      if (labelIdsToMerge.length > 0) {
        state = createParentLabel(
          state,
          idx,
          labelIdsToMerge,
          baseLabel,
          baseTrackId
        )
      }
    })
    // Unused tracks should be deleted
    state.task.tracks = removeObjectFields(
      state.task.tracks,
      toLinkTrackIds.slice(1)
    )
  } else {
    // No track. Only link labels.
    state = createParentLabel(state, action.itemIndex, children, baseLabel)
  }
  return { ...state }
}

/**
 * Unlink labels on the same item
 *
 * @param {State} state
 * @param {actionTypes.UnlinkLabelsAction} action
 */
export function unlinkLabels(
  state: State,
  action: actionTypes.UnlinkLabelsAction
): State {
  if (action.labelIds.length < 1) {
    return state
  }
  const deleteLabelList = []
  const labels = _.clone(state.task.items[action.itemIndex].labels)

  for (let labelId of action.labelIds) {
    let label = _.cloneDeep(labels[labelId])
    let parentId = label.parent
    let parentLabel
    label.parent = INVALID_ID
    labels[labelId] = label

    while (isValidId(parentId)) {
      parentLabel = _.cloneDeep(labels[parentId])
      parentLabel.children = removeListItems(parentLabel.children, [labelId])
      labels[parentId] = parentLabel

      label = parentLabel
      labelId = parentId
      parentId = label.parent

      if (label.children.length !== 0) {
        break
      } else if (label.type === LabelTypeName.EMPTY) {
        deleteLabelList.push(labelId)
      } else {
        label.parent = INVALID_ID
      }
    }
  }
  const items = updateListItem(
    state.task.items,
    action.itemIndex,
    updateObject(state.task.items[action.itemIndex], { labels })
  )
  const task = updateObject(state.task, { items })
  return deleteLabelsById(
    updateObject(state, { task }),
    action.itemIndex,
    deleteLabelList
  )
}

/**
 * Update the user selection
 *
 * @param {State} state
 * @param {actionTypes.ChangeSelectAction} action
 */
export function changeSelect(
  state: State,
  action: actionTypes.ChangeSelectAction
): State {
  // Keep selected label selected in new items in tracking mode
  if (
    state.task.config.tracking &&
    state.user.select.item !== action.select.item
  ) {
    if (action.select.labels !== undefined) {
      for (const key of Object.keys(state.user.select.labels)) {
        const index = Number(key)
        const selectedLabelIds = state.user.select.labels[index]
        const newItem =
          action.select.item !== undefined ? action.select.item : 0
        const newLabelId = selectedLabelIds
          .map((labelId) => {
            if (labelId in state.task.items[index].labels) {
              const track = state.task.items[index].labels[labelId].track
              return state.task.tracks[track].labels[newItem]
            }
            return ""
          })
          .filter(Boolean)
        if (newLabelId.length > 0) {
          if (action.select.labels === undefined) {
            action.select.labels = {}
          }
          action.select.labels[newItem] = newLabelId
        }
      }
    }
  }
  const newSelect = updateObject(state.user.select, action.select)
  for (const key of Object.keys(newSelect.labels)) {
    const index = Number(key)
    if (newSelect.labels[index].length === 0) {
      // eslint-disable-next-line @typescript-eslint/no-dynamic-delete
      delete newSelect.labels[index]
    }
  }
  if (newSelect.item < 0 || newSelect.item >= state.task.items.length) {
    newSelect.item = state.user.select.item
  }
  return updateObject(state, { user: updateUserSelect(state.user, newSelect) })
}

/**
 * Signify a new item is loaded
 *
 * @param {State} state
 * @param {actionTypes.LoadItemAction} action
 * @returns {State}
 */
export function loadItem(
  state: State,
  action: actionTypes.LoadItemAction
): State {
  const itemIndex = action.itemIndex
  let session = state.session
  session = updateObject(session, {
    itemStatuses: updateListItem(
      session.itemStatuses,
      itemIndex,
      updateObject(session.itemStatuses[itemIndex], {
        sensorDataLoaded: updateObject(
          session.itemStatuses[itemIndex].sensorDataLoaded,
          { [action.sensorId]: true }
        )
      })
    )
  })
  return updateObject(state, { session })
}

/**
 * Delete labels from one item
 *
 * @param item
 * @param labelIds
 * @returns new item and the deleted labels
 */
function deleteLabelsFromItem(
  item: ItemType,
  labelIds: IdType[]
): [ItemType, LabelType[]] {
  let labels = item.labels
  labelIds = labelIds.concat(
    ...labelIds.map((labelId) => item.labels[labelId].children)
  )

  const deletedLabels = pickObject(item.labels, labelIds)

  // Find related labels and shapes
  const updatedLabels: { [key: string]: LabelType } = {}
  const updatedShapes: { [key: string]: ShapeType } = {}
  const deletedShapes: { [key: string]: ShapeType } = {}
  _.forEach(deletedLabels, (label) => {
    if (isValidId(label.parent)) {
      // TODO: consider multiple level parenting
      const parentLabel =
        label.parent in updatedLabels
          ? updatedLabels[label.parent]
          : _.cloneDeep(labels[label.parent])
      parentLabel.children = removeListItems(parentLabel.children, [label.id])
      updatedLabels[parentLabel.id] = parentLabel
    }
    label.shapes.forEach((shapeId: IdType) => {
      if (!(shapeId in updatedShapes)) {
        updatedShapes[shapeId] = item.shapes[shapeId]
      }
      let shape = updatedShapes[shapeId]
      shape = updateObject(shape, {
        label: removeListItems(shape.label, [label.id])
      })
      updatedShapes[shapeId] = shape
    })
  })
  // Remove widow labels if label type is empty
  _.forEach(updatedLabels, (label) => {
    if (label.type === LabelTypeName.EMPTY && label.children.length === 0) {
      deletedLabels[label.id] = label
    }
  })
  // Remove orphan shapes
  _.forEach(updatedShapes, (shape) => {
    if (shape.label.length === 0) {
      deletedShapes[shape.id] = shape
    }
  })

  labels = removeObjectFields(
    updateObject(item.labels, updatedLabels),
    _.keys(deletedLabels)
  )
  const shapes = removeObjectFields(
    updateObject(item.shapes, updatedShapes),
    _.keys(deletedShapes)
  )
  return [{ ...item, labels, shapes }, _.values(deletedLabels)]
}

/**
 * Delete labels from one item
 *
 * @param item
 * @param items
 * @param labelIds
 */
function deleteLabelsFromItems(
  items: ItemType[],
  labelIds: IdType[][]
): [ItemType[], LabelType[]] {
  items = [...items]
  const deletedLabels: LabelType[] = []
  items.forEach((item, index) => {
    const [newItem, labels] = deleteLabelsFromItem(item, labelIds[index])
    items[index] = newItem
    deletedLabels.push(...labels)
  })
  return [items, deletedLabels]
}

/**
 * Delete labels from tracks
 *
 * @param tracks
 * @param labels
 */
function deleteLabelsFromTracks(
  tracks: TrackIdMap,
  labels: LabelType[]
): TrackIdMap {
  tracks = { ...tracks }
  const deletedLabelsByTrack: TrackIdMap = {}
  for (const l of labels) {
    if (!(l.track in deletedLabelsByTrack)) {
      // Create a temporary track to contain the labels to delete
      deletedLabelsByTrack[l.track] = makeTrack({ id: l.track }, false)
    }
    deletedLabelsByTrack[l.track].labels[l.item] = l.id
  }
  _.forEach(deletedLabelsByTrack, (track, trackId) => {
    if (isValidId(trackId) && trackId in tracks) {
      const oldTrack = tracks[trackId]
      const newTrack = updateObject(oldTrack, {
        labels: removeObjectFields(
          oldTrack.labels,
          _.keys(track.labels).map((k) => Number(k))
        )
      })
      if (_.size(newTrack.labels) > 0) {
        tracks[trackId] = newTrack
      } else {
        // eslint-disable-next-line @typescript-eslint/no-dynamic-delete
        delete tracks[trackId]
      }
    }
  })
  return tracks
}

/**
 * Delete labels action
 *
 * @param state
 * @param action
 */
export function deleteLabels(
  state: State,
  action: actionTypes.DeleteLabelsAction
): State {
  const [newItems, deletedLabels] = deleteLabelsFromItems(
    pickArray(state.task.items, action.itemIndices),
    action.labelIds
  )
  const items = assignToArray(
    [...state.task.items],
    newItems,
    action.itemIndices
  )
  const tracks = deleteLabelsFromTracks(state.task.tracks, deletedLabels)
  const task = updateObject(state.task, { items, tracks })
  // Reset selected object
  let { user } = state
  const deletedIds = new Set()
  for (const ids of action.labelIds) {
    for (const labelId of ids) {
      deletedIds.add(labelId)
    }
  }
  const newSelectedLabels: { [index: number]: string[] } = []
  for (const key of Object.keys(user.select.labels)) {
    const index = Number(key)
    const newSelectedIds = []
    for (const labelId of user.select.labels[index]) {
      if (!deletedIds.has(labelId)) {
        newSelectedIds.push(labelId)
      }
    }
    if (newSelectedIds.length > 0) {
      newSelectedLabels[index] = newSelectedIds
    }
  }
  user = updateUserSelect(user, { labels: newSelectedLabels })
  return updateObject(state, { user, task })
}

/**
 * assign Attribute to a label
 *
 * @param {State} state
 * @param {number} _labelId
 * @param {object} _attributeOptions
 * @returns {State}
 */
export function changeAttribute(state: State): State {
  return state
}

/**
 * Notify all the subscribers to update. it is an no-op now.
 *
 * @param {State} state
 * @returns {State}
 */
export function updateAll(state: State): State {
  return state
}

/**
 * Add new viewer config to state
 *
 * @param state
 * @param action
 */
export function addViewerConfig(
  state: State,
  action: actionTypes.AddViewerConfigAction
): State {
  const newViewerConfigs = {
    ...state.user.viewerConfigs,
    [action.id]: action.config
  }
  const newUser = updateObject(state.user, { viewerConfigs: newViewerConfigs })
  return updateObject(state, { user: newUser })
}

/**
 * Handle different synchronization modes for different viewer configs
 *
 * @param modifiedConfig
 * @param config
 */
function handleViewerSynchronization(
  modifiedConfig: Readonly<ViewerConfigType>,
  config: ViewerConfigType
): ViewerConfigType {
  config = updateObject(config, { synchronized: modifiedConfig.synchronized })
  if (modifiedConfig.synchronized) {
    switch (config.type) {
      case ViewerConfigTypeName.POINT_CLOUD: {
        const newTarget = (modifiedConfig as PointCloudViewerConfigType).target
        const oldTarget = (config as PointCloudViewerConfigType).target
        const position = (config as PointCloudViewerConfigType).position
        config = updateObject(config as PointCloudViewerConfigType, {
          position: {
            x: position.x - oldTarget.x + newTarget.x,
            y: position.y - oldTarget.y + newTarget.y,
            z: position.z - oldTarget.z + newTarget.z
          },
          target: { ...newTarget }
        })
        break
      }
    }
  }
  return config
}

/**
 * Update viewer configs in state w/ fields in action
 *
 * @param state
 * @param action
 */
export function changeViewerConfig(
  state: State,
  action: actionTypes.ChangeViewerConfigAction
): State {
  if (action.viewerId in state.user.viewerConfigs) {
    const oldConfig = state.user.viewerConfigs[action.viewerId]
    const newViewerConfig =
      action.config.type === oldConfig.type
        ? updateObject(oldConfig, action.config)
        : _.cloneDeep(action.config)
    const updatedViewerConfigs = { [action.viewerId]: newViewerConfig }
    for (const key of Object.keys(state.user.viewerConfigs)) {
      const id = Number(key)
      if (
        state.user.viewerConfigs[id].type === newViewerConfig.type &&
        id !== action.viewerId
      ) {
        const newConfig = handleViewerSynchronization(
          action.config,
          state.user.viewerConfigs[id]
        )
        updatedViewerConfigs[id] = newConfig
      }
    }
    const viewerConfigs = updateObject(
      state.user.viewerConfigs,
      updatedViewerConfigs
    )
    state = updateObject(state, {
      user: updateObject(state.user, { viewerConfigs })
    })
  }
  return state
}

/**
 * Propagate hidden flag from starting pane upward through the tree
 * A non-leaf pane is hidden iff both of its children are hidden
 * TODO: this is not functional now
 *
 * @param paneId
 */
function propagateHiddenPane(
  paneId: number,
  panes: { [id: number]: PaneType }
): void {
  let pane = panes[paneId]
  while (pane.parent >= 0) {
    const parent = panes[pane.parent]
    if (parent.child1 !== undefined && parent.child2 !== undefined) {
      // Set pane to be hidden if both children are hidden
      const hide = panes[parent.child1].hide && panes[parent.child2].hide
      panes[pane.parent] = updateObject(parent, { hide })
      pane = panes[pane.parent]
    } else {
      break
    }
  }
}

/**
 * Update existing pane
 *
 * @param state
 * @param action
 */
export function updatePane(
  state: State,
  action: actionTypes.UpdatePaneAction
): State {
  const panes = state.user.layout.panes

  if (!(action.pane in panes)) {
    return state
  }

  const newPane = updateObject(panes[action.pane], action.props)

  const newPanes = updateObject(panes, {
    [action.pane]: newPane
  })

  propagateHiddenPane(newPane.id, newPanes)

  const newLayout = updateObject(state.user.layout, { panes: newPanes })

  return updateObject(state, {
    user: updateObject(state.user, { layout: newLayout })
  })
}

/**
 * Update children split counts upwards to root
 *
 * @param paneId
 */
function updateSplitCounts(
  paneId: number,
  panes: { [id: number]: PaneType }
): void {
  while (paneId >= 0) {
    let pane = panes[paneId]
    let parent = panes[pane.parent]
    if (pane.parent >= 0) {
      parent = updateObject(parent, {
        numHorizontalChildren: pane.numHorizontalChildren,
        numVerticalChildren: pane.numVerticalChildren
      })
      if (pane.split === SplitType.HORIZONTAL) {
        parent.numHorizontalChildren++
      } else if (pane.split === SplitType.VERTICAL) {
        parent.numVerticalChildren++
      }
      panes[parent.id] = parent
    } else {
      break
    }
    pane = parent
    paneId = pane.id
  }
}

/**
 * Split existing pane into half
 *
 * @param state
 * @param action
 */
export function splitPane(
  state: State,
  action: actionTypes.SplitPaneAction
): State {
  if (!(action.pane in state.user.layout.panes)) {
    return state
  }

  const child1Id = state.user.layout.maxPaneId + 1
  const child2Id = state.user.layout.maxPaneId + 2

  const oldViewerConfig = state.user.viewerConfigs[action.viewerId]
  const newViewerConfig = _.cloneDeep(oldViewerConfig)
  newViewerConfig.pane = child2Id
  const newViewerConfigId = state.user.layout.maxViewerConfigId + 1

  const oldPane = state.user.layout.panes[action.pane]
  const child1 = makePane(oldPane.viewerId, child1Id, oldPane.id)
  const child2 = makePane(newViewerConfigId, child2Id, oldPane.id)

  const newPane = updateObject(oldPane, {
    viewerId: -1,
    split: action.split,
    child1: child1Id,
    child2: child2Id
  })

  const newViewerConfigs = updateObject(state.user.viewerConfigs, {
    [action.viewerId]: updateObject(oldViewerConfig, { pane: child1Id }),
    [newViewerConfigId]: newViewerConfig
  })

  const newPanes = updateObject(state.user.layout.panes, {
    [newPane.id]: newPane,
    [child1Id]: child1,
    [child2Id]: child2
  })

  updateSplitCounts(newPane.id, newPanes)

  const newLayout = updateObject(state.user.layout, {
    maxViewerConfigId: newViewerConfigId,
    maxPaneId: child2Id,
    panes: newPanes
  })

  return updateObject(state, {
    user: updateObject(state.user, {
      viewerConfigs: newViewerConfigs,
      layout: newLayout
    })
  })
}

/**
 * delete pane from state
 *
 * @param state
 * @param action
 */
export function deletePane(
  state: State,
  action: actionTypes.DeletePaneAction
): State {
  const panes = state.user.layout.panes
  if (action.pane === state.user.layout.rootPane || !(action.pane in panes)) {
    return state
  }

  const parentId = panes[action.pane].parent

  if (!(parentId in panes)) {
    return state
  }

  const parent = panes[parentId]

  // Shallow copy of panes and modification of dictionary
  const newPanes = { ...panes }

  // Get id of the child that is not the pane to be deleted
  let newLeafId: number = -1
  if (parent.child1 === action.pane && parent.child2 !== undefined) {
    newLeafId = parent.child2
  } else if (parent.child2 === action.pane && parent.child1 !== undefined) {
    newLeafId = parent.child1
  } else {
    return state
  }

  if (!(newLeafId in panes)) {
    return state
  }

  let newParentId = -1
  if (parentId !== state.user.layout.rootPane) {
    newParentId = parent.parent
    if (!(newParentId in panes)) {
      return state
    }

    let newParent = panes[newParentId]

    // Flatten tree by removing old parent from the parent of the old parent and
    // replacing with the new leaf
    if (parentId === newParent.child1) {
      newParent = updateObject(newParent, { child1: newLeafId })
    } else if (parentId === newParent.child2) {
      newParent = updateObject(newParent, { child2: newLeafId })
    } else {
      return state
    }

    newPanes[newParentId] = newParent
  }

  // eslint-disable-next-line @typescript-eslint/no-dynamic-delete
  delete newPanes[parentId]
  // eslint-disable-next-line @typescript-eslint/no-dynamic-delete
  delete newPanes[action.pane]

  newPanes[newLeafId] = updateObject(panes[newLeafId], { parent: newParentId })
  updateSplitCounts(newLeafId, newPanes)

  const updateParams: Partial<LayoutType> = { panes: newPanes }

  if (parentId === state.user.layout.rootPane) {
    updateParams.rootPane = newLeafId
  }

  return updateObject(state, {
    user: updateObject(state.user, {
      layout: updateObject(state.user.layout, updateParams)
    })
  })
}

/**
 * adds a new submission
 *
 * @param state
 * @param action
 */
export function submit(state: State, action: actionTypes.SubmitAction): State {
  const submissions = [
    ...state.task.progress.submissions,
    _.cloneDeep(action.submitData)
  ]
  const newProgress = updateObject(state.task.progress, {
    submissions
  })
  const newTask = updateObject(state.task, {
    progress: newProgress
  })
  return updateObject(state, {
    task: newTask
  })
}

/**
 * Start to link track.
 *
 * @param state Previous state
 */
export function startLinkTrack(state: State): State {
  const newSession = updateObject(state.session, {
    trackLinking: true
  })
  return updateObject(state, {
    session: newSession
  })
}

/**
 * Update session status, if it should be updated
 *
 * @param state
 * @param action
 */
export function updateSessionStatus(
  state: State,
  action: actionTypes.UpdateSessionStatusAction
): State {
  const newStatus = action.newStatus

  const oldSession = state.session
  // Update mod 1000 since only nearby differences are important
  const numUpdates = (oldSession.numUpdates + 1) % 1000

  const newSession = updateObject(oldSession, {
    status: newStatus,
    numUpdates
  })
  return updateObject(state, {
    session: newSession
  })
}

/**
 * Change session mode, 'annotating' or 'selecting'
 * When in 'selecting' mode, user could drag annotation by clicking mask
 *
 * @param state
 * @param action
 */
export function changeSessionMode(
  state: State,
  action: actionTypes.ChangeSessionModeAction
): State {
  const newMode = action.newMode

  const oldSession = state.session

  const newSession = updateObject(oldSession, {
    mode: newMode
  })
  return updateObject(state, {
    session: newSession
  })
}

/**
<<<<<<< HEAD
 * Update model status, if it should be updated
=======
 * Add alert to state
>>>>>>> 7d4131c2
 *
 * @param state
 * @param action
 */
<<<<<<< HEAD
export function updateModelStatus(
  state: State,
  action: actionTypes.UpdateModelStatusAction
): State {
  const newStatus = action.newStatus

  const oldSession = state.session
  // Update mod 1000 since only nearby differences are important
  const numUpdates = (oldSession.numUpdates + 1) % 1000

  const newSession = updateObject(oldSession, {
    modelStatus: newStatus,
    numUpdates
=======
export function addAlert(
  state: State,
  action: actionTypes.AddAlertAction
): State {
  const oldSession = state.session
  const newAlerts = oldSession.alerts
  newAlerts.push(action.alert)
  const newSession = updateObject(oldSession, {
    ...state.session,
    alerts: newAlerts
  })
  return updateObject(state, {
    session: newSession
  })
}

/**
 * Remove alert from state
 *
 * @param state
 * @param action
 */
export function removeAlert(
  state: State,
  action: actionTypes.RemoveAlertAction
): State {
  const oldSession = state.session
  const newAlerts = oldSession.alerts.filter(
    (alert) => alert.id !== action.alertId
  )
  const newSession = updateObject(oldSession, {
    ...state.session,
    alerts: newAlerts
>>>>>>> 7d4131c2
  })
  return updateObject(state, {
    session: newSession
  })
}<|MERGE_RESOLUTION|>--- conflicted
+++ resolved
@@ -1569,16 +1569,11 @@
 }
 
 /**
-<<<<<<< HEAD
  * Update model status, if it should be updated
-=======
- * Add alert to state
->>>>>>> 7d4131c2
  *
  * @param state
  * @param action
  */
-<<<<<<< HEAD
 export function updateModelStatus(
   state: State,
   action: actionTypes.UpdateModelStatusAction
@@ -1592,7 +1587,18 @@
   const newSession = updateObject(oldSession, {
     modelStatus: newStatus,
     numUpdates
-=======
+  })
+  return updateObject(state, {
+    session: newSession
+  })
+}
+
+/**
+ * Add alert to state
+ *
+ * @param state
+ * @param action
+ */
 export function addAlert(
   state: State,
   action: actionTypes.AddAlertAction
@@ -1626,7 +1632,6 @@
   const newSession = updateObject(oldSession, {
     ...state.session,
     alerts: newAlerts
->>>>>>> 7d4131c2
   })
   return updateObject(state, {
     session: newSession
