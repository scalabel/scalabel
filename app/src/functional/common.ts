/**
 * Main functions for transforming state
 * NOTE: All the functions should be pure
 * Pure Function: https://en.wikipedia.org/wiki/Pure_function
 */
import { IdType } from "aws-sdk/clients/workdocs"
import _ from "lodash"

import { uid } from "../common/uid"
import * as actionConsts from "../const/action"
import { LabelTypeName, ViewerConfigTypeName } from "../const/common"
import * as actionTypes from "../types/action"
import {
  INVALID_ID,
  ItemType,
  LabelType,
  LayoutType,
  PaneType,
  PointCloudViewerConfigType,
  Select,
  ShapeType,
  SplitType,
  State,
  TaskStatus,
  TaskType,
  TrackIdMap,
  TrackType,
  UserType,
  ViewerConfigType
} from "../types/state"
import { isValidId, makeLabel, makePane, makeTrack } from "./states"
import {
  assignToArray,
  pickArray,
  pickObject,
  removeListItems,
  removeObjectFields,
  updateListItem,
  updateObject
} from "./util"
import { Span3D } from "../drawable/3d/box_span/span3d"

/**
 * Initialize session component of state
 *
 * @param {State} state
 * @returns {State}
 */
export function initSession(state: State): State {
  // Initialize state
  let session = state.session
  const items = state.task.items
  const itemStatuses = session.itemStatuses.slice()
  for (let i = 0; i < itemStatuses.length; i++) {
    const loadedMap: { [id: number]: boolean } = {}
    for (const key of Object.keys(items[i].urls)) {
      const sensorId = Number(key)
      loadedMap[sensorId] = false
    }
    itemStatuses[i] = updateObject(itemStatuses[i], loadedMap)
  }
  session = updateObject(session, { itemStatuses })
  return updateObject(state, { session })
}

/**
 * Update the selected label in user
 *
 * @param {UserType} user
 * @param {Partial<Select>} pselect partial selection
 */
function updateUserSelect(user: UserType, pselect: Partial<Select>): UserType {
  const select = updateObject(user.select, pselect)
  return updateObject(user, { select })
}

/**
 * Update the task in state
 *
 * @param {State} state: current state
 * @param state
 * @param {actionTypes.UpdateTaskAction} action
 */
export function updateTask(
  state: State,
  action: actionTypes.UpdateTaskAction
): State {
  return updateObject(state, { task: _.cloneDeep(action.newTask) })
}

/**
 * Override the original state with the new state
 *
 * @param {State} state: current state
 * @param state
 * @param {actionTypes.UpdateStateAction} action
 */
export function updateState(
  state: State,
  action: actionTypes.UpdateStateAction
): State {
  return _.merge(state, _.cloneDeep(action.newState))
}

/**
 * Add new label. The ids of label and shapes will be updated according to
 * the current state.
 *
 * @param {State} state: current state
 * @param {actionTypes.AddLabelAction} action
 * @param state
 * @param itemIndex
 * @param label
 * @param shapes
 * @returns {State}
 */
export function addLabel(
  state: State,
  itemIndex: number,
  label: LabelType,
  shapes: ShapeType[] = []
): State {
  const addLabelsAction: actionTypes.AddLabelsAction = {
    actionId: uid(),
    type: actionConsts.ADD_LABELS,
    sessionId: state.session.id,
    userId: state.user.id,
    timestamp: Date.now(),
    itemIndices: [itemIndex],
    labels: [[label]],
    shapes: [[shapes]]
  }
  return addLabels(state, addLabelsAction)
}

/**
 * Delete parent label. The ids of label will be updated according to
 * the current state.
 *
 * @param {State} state: current state
 * @param {actionTypes.DeleteLabelAction} action
 * @param state
 * @param itemIndex
 * @param labelIds
 * @returns {State}
 */
export function deleteLabelsById(
  state: State,
  itemIndex: number,
  labelIds: IdType[]
): State {
  const deleteLabelsAction: actionTypes.DeleteLabelsAction = {
    type: actionConsts.DELETE_LABELS,
    actionId: uid(),
    sessionId: state.session.id,
    userId: state.user.id,
    timestamp: Date.now(),
    itemIndices: [itemIndex],
    labelIds: [labelIds]
  }
  return deleteLabels(state, deleteLabelsAction)
}

/**
 * Add news labels to one item
 *
 * @param item
 * @param taskStatus
 * @param label
 * @param shapeTypes
 * @param newLabels
 * @param shapes
 */
function addLabelsToItem(
  item: ItemType,
  taskStatus: TaskStatus,
  newLabels: LabelType[],
  shapes: ShapeType[][]
): [ItemType, LabelType[], TaskStatus] {
  newLabels = [...newLabels]
  const newLabelIds: IdType[] = []
  const newShapeIds: IdType[] = []
  const newShapes: ShapeType[] = []
  newLabels.forEach((label, index) => {
    const shapeIds = shapes[index].map((shape) => shape.id)
    const newLabelShapes = _.cloneDeep(shapes[index])
    const order = taskStatus.maxOrder + 1 + index
    const validChildren = label.children.filter((id) => isValidId(id))
    label = updateObject(label, {
      item: item.index,
      order,
      // Shapes: label.shapes.concat(shapeIds),
      children: validChildren
    })
    newLabels[index] = label
    newLabelIds.push(label.id)
    newShapes.push(...newLabelShapes)
    newShapeIds.push(...shapeIds)
  })
  const labels = updateObject(item.labels, _.zipObject(newLabelIds, newLabels))
  const allShapes = updateObject(
    item.shapes,
    _.zipObject(newShapeIds, newShapes)
  )
  item = updateObject(item, { labels, shapes: allShapes })
  taskStatus = updateObject(taskStatus, {
    maxOrder: taskStatus.maxOrder + newLabels.length
  })
  return [item, newLabels, taskStatus]
}

/**
 * Add labels to multiple items
 *
 * @param item
 * @param items
 * @param taskStatus
 * @param newLabels
 * @param shapeTypes
 * @param labelsToAdd
 * @param shapes
 */
function addLabelstoItems(
  items: ItemType[],
  taskStatus: TaskStatus,
  labelsToAdd: LabelType[][],
  shapes: ShapeType[][][]
): [ItemType[], LabelType[], TaskStatus] {
  const allNewLabels: LabelType[] = []
  items = [...items]
  items.forEach((item, index) => {
    const [newItem, newLabels, newStatus] = addLabelsToItem(
      item,
      taskStatus,
      labelsToAdd[index],
      shapes[index]
    )
    items[index] = newItem
    taskStatus = newStatus
    allNewLabels.push(...newLabels)
  })
  return [items, allNewLabels, taskStatus]
}

/**
 * Add new label. The ids of label and shapes will be updated according to
 * the current state.
 *
 * @param {State} state: current state
 * @param state
 * @param {actionTypes.AddLabelsAction} action
 * @returns {State}
 */
export function addLabels(
  state: State,
  action: actionTypes.AddLabelsAction
): State {
  let { task, user } = state
  const session = state.session
  let items = [...task.items]
  const selectedItems = pickArray(items, action.itemIndices)
  const [newItems, newLabels, status] = addLabelstoItems(
    selectedItems,
    task.status,
    action.labels,
    action.shapes
  )
  items = assignToArray(items, newItems, action.itemIndices)
  // Find the first new label in the selected item if the labels are created
  // by this session.
  if (action.sessionId === session.id) {
    for (const label of newLabels) {
      if (label.item === user.select.item) {
        if (label.children.length === 0) {
          // Skip virtual parent label
          const selectedLabels: { [index: number]: IdType[] } = {}
          selectedLabels[user.select.item] = [label.id]
          user = updateUserSelect(user, {
            labels: selectedLabels,
            category: label.category[0],
            attributes: label.attributes
          })
          break
        }
      }
    }
  }
  task = updateObject(task, { status, items })
  return { task, user, session }
}

/**
 * Add one track to task
 *
 * @param task
 * @param type
 * @param itemIndices
 * @param labels
 * @param shapeTypes
 * @param shapes
 */
function addTrackToTask(
  task: TaskType,
  type: string,
  itemIndices: number[],
  labels: LabelType[],
  shapes: ShapeType[][]
): [TaskType, TrackType, LabelType[]] {
  const track = makeTrack({ type, id: labels[0].track }, false)
  const labelList = labels.map((l) => [l])
  const shapeList = shapes.map((s) => [s])
  const [newItems, newLabels, status] = addLabelstoItems(
    pickArray(task.items, itemIndices),
    task.status,
    labelList,
    shapeList
  )
  const items = assignToArray(task.items, newItems, itemIndices)
  newLabels.forEach((l) => {
    track.labels[l.item] = l.id
  })
  const tracks = updateObject(task.tracks, { [track.id]: track })
  task = { ...task, items, status, tracks }
  return [task, track, newLabels]
}

/**
 * Add track action
 *
 * @param {State} state
 * @param {actionTypes.AddTrackAction} action
 */
export function addTrack(
  state: State,
  action: actionTypes.AddTrackAction
): State {
  let { user } = state
  const [task, , newLabels] = addTrackToTask(
    state.task,
    action.trackType,
    action.itemIndices,
    action.labels,
    action.shapes
  )
  // Select the label on the current item
  if (action.sessionId === state.session.id) {
    for (const l of newLabels) {
      if (l.item === user.select.item) {
        const selectedLabels: { [index: number]: IdType[] } = {}
        selectedLabels[user.select.item] = [l.id]
        user = updateUserSelect(user, { labels: selectedLabels })
        break
      }
    }
  }
  return { ...state, user, task }
}

/**
 * Merge tracks and items
 *
 * @param tracks
 * @param items
 */
function mergeTracksInItems(
  tracks: TrackType[],
  items: ItemType[]
): [TrackType, ItemType[]] | [null, []] {
  if (tracks.length === 0) {
    return [null, []]
  }

  tracks = [...tracks]
  const labelIds: IdType[][] = _.range(items.length).map(() => [])
  const props: Array<Array<Partial<LabelType>>> = _.range(
    items.length
  ).map(() => [])

  const firstItem = Number(Object.keys(tracks[0].labels)[0])
  const firstLabelId = tracks[0].labels[firstItem]
  const firstLabel = items[firstItem].labels[firstLabelId]

  const prop: Partial<LabelType> = {
    track: tracks[0].id,
    category: firstLabel.category
  }

  const track = _.cloneDeep(tracks[0])
  for (let i = 1; i < tracks.length; i += 1) {
    _.forEach(tracks[i].labels, (labelId, itemIndex) => {
      labelIds[Number(itemIndex)].push(labelId)
      props[Number(itemIndex)].push(prop)
    })
    track.labels = { ...track.labels, ...tracks[i].labels }
  }
  items = changeLabelsInItems(items, labelIds, props)
  return [track, items]
}

/**
 * Merge tracks action
 *
 * @param state
 * @param action
 */
export function mergeTracks(
  state: State,
  action: actionTypes.MergeTrackAction
): State {
  let { task, session } = state
  const mergedTracks = action.trackIds.map((trackId) => task.tracks[trackId])
  const tracks = removeObjectFields(task.tracks, action.trackIds)
  const [track, items] = mergeTracksInItems(mergedTracks, task.items)

  if (track !== null && items.length > 0) {
    tracks[track.id] = track
    task = updateObject(task, { items, tracks })
  }

  session = updateObject(session, { trackLinking: false })
  return { ...state, task, session }
}

/**
 * Split tracks and items
 *
 * @param track
 * @param splitIndex
 * @param newTrackId
 * @param items
 */
function splitTrackInItems(
  track: TrackType,
  splitIndex: number,
  newTrackId: IdType,
  items: ItemType[]
): [TrackType[], ItemType[]] {
  const splitedTrack0 = makeTrack({ type: track.type, id: track.id }, false)
  const splitedTrack1 = makeTrack({ type: track.type, id: newTrackId }, false)

  const labelIds: IdType[][] = _.range(items.length).map(() => [])
  const props: Array<Array<Partial<LabelType>>> = _.range(
    items.length
  ).map(() => [])

  const prop: Partial<LabelType> = {
    track: splitedTrack1.id
  }

  _.forEach(track.labels, (labelId, itemIndex) => {
    if (Number(itemIndex) < splitIndex) {
      splitedTrack0.labels[Number(itemIndex)] = labelId
    } else {
      splitedTrack1.labels[Number(itemIndex)] = labelId
      labelIds[Number(itemIndex)].push(labelId)
      if (Number(itemIndex) === splitIndex) {
        props[Number(itemIndex)].push({ ...prop, manual: true })
      } else {
        props[Number(itemIndex)].push(prop)
      }
    }
  })

  items = changeLabelsInItems(items, labelIds, props)
  return [[splitedTrack0, splitedTrack1], items]
}

/**
 * Split track action
 *
 * @param state
 * @param action
 */
export function splitTrack(
  state: State,
  action: actionTypes.SplitTrackAction
): State {
  let task = state.task
  const trackToBeSplited = task.tracks[action.trackId]
  const tracks = removeObjectFields(task.tracks, [action.trackId])
  const [splitedTracks, items] = splitTrackInItems(
    trackToBeSplited,
    action.splitIndex,
    action.newTrackId,
    task.items
  )
  splitedTracks.forEach((track) => {
    if (Object.keys(track.labels).length > 0) {
      tracks[track.id] = track
    }
  })
  task = updateObject(task, { items, tracks })
  return { ...state, task }
}

/**
 * update shapes in an item
 *
 * @param item
 * @param shapeIds
 * @param shapes
 */
function changeShapesInItem(
  item: ItemType,
  shapeIds: IdType[],
  shapes: Array<Partial<ShapeType>>
): ItemType {
  const newShapes = { ...item.shapes }
  shapeIds.forEach((shapeId, index) => {
    newShapes[shapeId] = updateObject(newShapes[shapeId], shapes[index])
    newShapes[shapeId].id = shapeId
  })
  return { ...item, shapes: newShapes }
}

/**
 * changes shapes in items
 *
 * @param items
 * @param shapeIds
 * @param shapes
 */
function changeShapesInItems(
  items: ItemType[],
  shapeIds: IdType[][],
  shapes: Array<Array<Partial<ShapeType>>>
): ItemType[] {
  items = [...items]
  items.forEach((item, index) => {
    items[index] = changeShapesInItem(item, shapeIds[index], shapes[index])
  })
  return items
}

/**
 * Change shapes action
 *
 * @param state
 * @param action
 */
export function changeShapes(
  state: State,
  action: actionTypes.ChangeShapesAction
): State {
  let task = state.task
  const user = state.user
  const shapeIds = action.shapeIds
  const newItems = changeShapesInItems(
    pickArray(task.items, action.itemIndices),
    shapeIds,
    action.shapes
  )
  const items = assignToArray(task.items, newItems, action.itemIndices)
  task = updateObject(task, { items })
  return { ...state, task, user }
}

/**
 * Change properties of labels in one item
 *
 * @param item
 * @param labels
 * @param labelIds
 * @param props
 */
function changeLabelsInItem(
  item: ItemType,
  labelIds: IdType[],
  props: Array<Partial<LabelType>>
): ItemType {
  const newLabels: { [key: string]: LabelType } = {}
  const allShapes = item.shapes
  const allDeletedShapes: IdType[] = []
  const allChangedShapes: { [key: string]: ShapeType } = {}
  labelIds.forEach((labelId, index) => {
    const children = props[index].children
    if (children !== undefined) {
      props[index].children = children.filter((id) => isValidId(id))
    }
    const oldLabel = item.labels[labelId]
    const newLabel = updateObject(oldLabel, _.cloneDeep(props[index]))
    newLabels[labelId] = newLabel
    // Find the shapes to change and delete from the old label
    const newLabelShapeIds = new Set(newLabel.shapes)
    const changedShapeIds = _.filter(
      oldLabel.shapes,
      (s) => !newLabelShapeIds.has(s)
    )
    const changedShapes = changedShapeIds.map((s) => _.cloneDeep(allShapes[s]))
    _.forEach(changedShapes, (s) => {
      s.label = removeListItems(s.label, [oldLabel.id])
      if (s.label.length === 0) {
        allDeletedShapes.push(s.id)
      } else {
        allChangedShapes[s.id] = s
      }
    })
  })
  item = updateObject(item, {
    labels: updateObject(item.labels, newLabels),
    shapes: updateObject(
      removeObjectFields(allShapes, allDeletedShapes),
      allChangedShapes
    )
  })
  return item
}

/**
 * Change properties of labels in one item
 *
 * @param items
 * @param labels
 * @param labelIds
 * @param props
 */
function changeLabelsInItems(
  items: ItemType[],
  labelIds: IdType[][],
  props: Array<Array<Partial<LabelType>>>
): ItemType[] {
  items = [...items]
  items.forEach((item, index) => {
    items[index] = changeLabelsInItem(item, labelIds[index], props[index])
  })
  return items
}

/**
 * Change labels action
 *
 * @param state
 * @param action
 */
export function changeLabels(
  state: State,
  action: actionTypes.ChangeLabelsAction
): State {
  let items = pickArray(state.task.items, action.itemIndices)
  items = changeLabelsInItems(items, action.labelIds, action.props)
  items = assignToArray(state.task.items, items, action.itemIndices)
  const task = updateObject(state.task, { items })
  return { ...state, task }
}

/**
 * Get the label id of the root of a label by tracing its ancestors
 *
 * @param item
 * @param labelId
 */
export function getRootLabelId(item: ItemType, labelId: IdType): string {
  let parent = item.labels[labelId].parent

  while (isValidId(parent)) {
    labelId = parent
    parent = item.labels[labelId].parent
  }
  return labelId
}

/**
 * get all linked label ids from one labelId
 *
 * @param item
 * @param labelId
 */
export function getLinkedLabelIds(item: ItemType, labelId: IdType): string[] {
  return getChildLabelIds(item, getRootLabelId(item, labelId))
}

/**
 * get all linked label ids from the root
 *
 * @param item
 * @param labelId
 */
function getChildLabelIds(item: ItemType, labelId: IdType): string[] {
  const labelIds: IdType[] = []
  const label = item.labels[labelId]
  if (label.children.length === 0) {
    labelIds.push(labelId)
  } else {
    for (const child of label.children) {
      const childLabelIds = getChildLabelIds(item, child)
      for (const childLabelId of childLabelIds) {
        labelIds.push(childLabelId)
      }
    }
  }
  return labelIds
}

/**
 * Get the trackId of the root of a label by tracing its ancestors
 *
 * @param item
 * @param labelId
 */
export function getRootTrackId(item: ItemType, labelId: IdType): IdType {
  let parent = item.labels[labelId].parent
  while (isValidId(parent)) {
    labelId = parent
    parent = item.labels[labelId].parent
  }
  return item.labels[labelId].track
}

/**
 * Create a parent label for labels in idList at item[index]
 * with a given track id. And save track and labels to state
 *
 * @param {State} state Redux state
 * @param {number} index Index of the item
 * @param {string[]} idList ID list of labels to the parent
 * @param {LabelType} label Label template for the parent label
 * @param {string} [trackId] track id of the parent label if given
 */
function createParentLabel(
  state: State,
  index: number,
  idList: string[],
  label: LabelType,
  trackId?: string
): State {
  let item = state.task.items[index]
  let tracks = state.task.tracks
  const labelsToMerge = idList.map((id) => item.labels[id])

  // Make parent label
  const parentLabel: LabelType = makeLabel(label)
  parentLabel.parent = INVALID_ID
  parentLabel.shapes = []
  parentLabel.children = [...idList]
  if (trackId !== undefined) {
    parentLabel.track = trackId
  }
  parentLabel.type = LabelTypeName.EMPTY
  state = addLabel(state, index, parentLabel)

  item = state.task.items[index]
  // Assign the children label properties
  const newParentLabel = state.task.items[index].labels[parentLabel.id]

  const newLabels = labelsToMerge.map((lbl) => {
    const nLabel = _.cloneDeep(lbl)
    nLabel.parent = parentLabel.id
    nLabel.category = _.cloneDeep(newParentLabel.category)
    nLabel.attributes = _.cloneDeep(newParentLabel.attributes)
    if (trackId !== undefined) {
      nLabel.track = trackId
    }
    return nLabel
  })
  if (trackId !== undefined) {
    // Update track information
    let track = state.task.tracks[trackId]
    track = updateObject(track, {
      labels: updateObject(track.labels, { [index]: parentLabel.id })
    })
    tracks = updateObject(tracks, { [trackId]: track })
  }

  // Update the item
  item = updateObject(item, {
    labels: updateObject(item.labels, _.zipObject(idList, newLabels))
  })
  const items = updateListItem(state.task.items, index, item)
  const task = updateObject(state.task, { items, tracks })
  return { ...state, task }
}

/**
 * Link labels on the same item
 * The new label properties are the same as label1 in action
 *
 * @param {State} state
 * @param {actionTypes.LinkLabelsAction} action
 */
export function linkLabels(
  state: State,
  action: actionTypes.LinkLabelsAction
): State {
  // No selection or only 1 item selected will not get linked
  if (action.labelIds.length < 2) {
    return state
  }
  // Add a new label to the state
  const item = state.task.items[action.itemIndex]
  const children = action.labelIds.map((labelId) =>
    getRootLabelId(item, labelId)
  )
  const baseLabel = item.labels[children[0]]
  const toLinkTrackIds = [
    ...new Set(
      children
        .map((labelId) => item.labels[labelId].track)
        .filter((trackId) => trackId !== "")
    )
  ]
  if (toLinkTrackIds.length > 1) {
    // In track mode, will only be linked between multiple tracks
    // It is impossible to have only one track
    const baseTrackId = toLinkTrackIds[0]
    const toLinkTracks = toLinkTrackIds.map((tId) => state.task.tracks[tId])
    // If multiple tracks to be linked, all of the labels should be linked.
    state.task.items.forEach((taskItem, idx) => {
      const labelIdsToMerge = toLinkTracks
        .map((track) =>
          idx in track.labels
            ? getRootLabelId(taskItem, track.labels[idx])
            : null
        )
        .filter((lbl) => lbl !== null) as string[]
      if (labelIdsToMerge.length > 0) {
        state = createParentLabel(
          state,
          idx,
          labelIdsToMerge,
          baseLabel,
          baseTrackId
        )
      }
    })
    // Unused tracks should be deleted
    state.task.tracks = removeObjectFields(
      state.task.tracks,
      toLinkTrackIds.slice(1)
    )
  } else {
    // No track. Only link labels.
    state = createParentLabel(state, action.itemIndex, children, baseLabel)
  }
  return { ...state }
}

/**
 * Unlink labels on the same item
 *
 * @param {State} state
 * @param {actionTypes.UnlinkLabelsAction} action
 */
export function unlinkLabels(
  state: State,
  action: actionTypes.UnlinkLabelsAction
): State {
  if (action.labelIds.length < 1) {
    return state
  }
  const deleteLabelList = []
  const labels = _.clone(state.task.items[action.itemIndex].labels)

  for (let labelId of action.labelIds) {
    let label = _.cloneDeep(labels[labelId])
    let parentId = label.parent
    let parentLabel
    label.parent = INVALID_ID
    labels[labelId] = label

    while (isValidId(parentId)) {
      parentLabel = _.cloneDeep(labels[parentId])
      parentLabel.children = removeListItems(parentLabel.children, [labelId])
      labels[parentId] = parentLabel

      label = parentLabel
      labelId = parentId
      parentId = label.parent

      if (label.children.length !== 0) {
        break
      } else if (label.type === LabelTypeName.EMPTY) {
        deleteLabelList.push(labelId)
      } else {
        label.parent = INVALID_ID
      }
    }
  }
  const items = updateListItem(
    state.task.items,
    action.itemIndex,
    updateObject(state.task.items[action.itemIndex], { labels })
  )
  const task = updateObject(state.task, { items })
  return deleteLabelsById(
    updateObject(state, { task }),
    action.itemIndex,
    deleteLabelList
  )
}

/**
 * Update the user selection
 *
 * @param {State} state
 * @param {actionTypes.ChangeSelectAction} action
 */
export function changeSelect(
  state: State,
  action: actionTypes.ChangeSelectAction
): State {
  // Keep selected label selected in new items in tracking mode
  if (
    state.task.config.tracking &&
    state.user.select.item !== action.select.item
  ) {
    if (action.select.labels !== undefined) {
      for (const key of Object.keys(state.user.select.labels)) {
        const index = Number(key)
        const selectedLabelIds = state.user.select.labels[index]
        const newItem =
          action.select.item !== undefined ? action.select.item : 0
        const newLabelId = selectedLabelIds
          .map((labelId) => {
            if (labelId in state.task.items[index].labels) {
              const track = state.task.items[index].labels[labelId].track
              return state.task.tracks[track].labels[newItem]
            }
            return ""
          })
          .filter(Boolean)
        if (newLabelId.length > 0) {
          if (action.select.labels === undefined) {
            action.select.labels = {}
          }
          action.select.labels[newItem] = newLabelId
        }
      }
    }
  }
  const newSelect = updateObject(state.user.select, action.select)
  for (const key of Object.keys(newSelect.labels)) {
    const index = Number(key)
    if (newSelect.labels[index].length === 0) {
      // eslint-disable-next-line @typescript-eslint/no-dynamic-delete
      delete newSelect.labels[index]
    }
  }
  if (newSelect.item < 0 || newSelect.item >= state.task.items.length) {
    newSelect.item = state.user.select.item
  }
  return updateObject(state, { user: updateUserSelect(state.user, newSelect) })
}

/**
 * Signify a new item is loaded
 *
 * @param {State} state
 * @param {actionTypes.LoadItemAction} action
 * @returns {State}
 */
export function loadItem(
  state: State,
  action: actionTypes.LoadItemAction
): State {
  const itemIndex = action.itemIndex
  let session = state.session
  session = updateObject(session, {
    itemStatuses: updateListItem(
      session.itemStatuses,
      itemIndex,
      updateObject(session.itemStatuses[itemIndex], {
        sensorDataLoaded: updateObject(
          session.itemStatuses[itemIndex].sensorDataLoaded,
          { [action.sensorId]: true }
        )
      })
    )
  })
  return updateObject(state, { session })
}

/**
 * Delete labels from one item
 *
 * @param item
 * @param labelIds
 * @returns new item and the deleted labels
 */
function deleteLabelsFromItem(
  item: ItemType,
  labelIds: IdType[]
): [ItemType, LabelType[]] {
  let labels = item.labels
  labelIds = labelIds.concat(
    ...labelIds.map((labelId) => item.labels[labelId].children)
  )

  const deletedLabels = pickObject(item.labels, labelIds)

  // Find related labels and shapes
  const updatedLabels: { [key: string]: LabelType } = {}
  const updatedShapes: { [key: string]: ShapeType } = {}
  const deletedShapes: { [key: string]: ShapeType } = {}
  _.forEach(deletedLabels, (label) => {
    if (isValidId(label.parent)) {
      // TODO: consider multiple level parenting
      const parentLabel =
        label.parent in updatedLabels
          ? updatedLabels[label.parent]
          : _.cloneDeep(labels[label.parent])
      parentLabel.children = removeListItems(parentLabel.children, [label.id])
      updatedLabels[parentLabel.id] = parentLabel
    }
    label.shapes.forEach((shapeId: IdType) => {
      if (!(shapeId in updatedShapes)) {
        updatedShapes[shapeId] = item.shapes[shapeId]
      }
      let shape = updatedShapes[shapeId]
      shape = updateObject(shape, {
        label: removeListItems(shape.label, [label.id])
      })
      updatedShapes[shapeId] = shape
    })
  })
  // Remove widow labels if label type is empty
  _.forEach(updatedLabels, (label) => {
    if (label.type === LabelTypeName.EMPTY && label.children.length === 0) {
      deletedLabels[label.id] = label
    }
  })
  // Remove orphan shapes
  _.forEach(updatedShapes, (shape) => {
    if (shape.label.length === 0) {
      deletedShapes[shape.id] = shape
    }
  })

  labels = removeObjectFields(
    updateObject(item.labels, updatedLabels),
    _.keys(deletedLabels)
  )
  const shapes = removeObjectFields(
    updateObject(item.shapes, updatedShapes),
    _.keys(deletedShapes)
  )
  return [{ ...item, labels, shapes }, _.values(deletedLabels)]
}

/**
 * Delete labels from one item
 *
 * @param item
 * @param items
 * @param labelIds
 */
function deleteLabelsFromItems(
  items: ItemType[],
  labelIds: IdType[][]
): [ItemType[], LabelType[]] {
  items = [...items]
  const deletedLabels: LabelType[] = []
  items.forEach((item, index) => {
    const [newItem, labels] = deleteLabelsFromItem(item, labelIds[index])
    items[index] = newItem
    deletedLabels.push(...labels)
  })
  return [items, deletedLabels]
}

/**
 * Delete labels from tracks
 *
 * @param tracks
 * @param labels
 */
function deleteLabelsFromTracks(
  tracks: TrackIdMap,
  labels: LabelType[]
): TrackIdMap {
  tracks = { ...tracks }
  const deletedLabelsByTrack: TrackIdMap = {}
  for (const l of labels) {
    if (!(l.track in deletedLabelsByTrack)) {
      // Create a temporary track to contain the labels to delete
      deletedLabelsByTrack[l.track] = makeTrack({ id: l.track }, false)
    }
    deletedLabelsByTrack[l.track].labels[l.item] = l.id
  }
  _.forEach(deletedLabelsByTrack, (track, trackId) => {
    if (isValidId(trackId) && trackId in tracks) {
      const oldTrack = tracks[trackId]
      const newTrack = updateObject(oldTrack, {
        labels: removeObjectFields(
          oldTrack.labels,
          _.keys(track.labels).map((k) => Number(k))
        )
      })
      if (_.size(newTrack.labels) > 0) {
        tracks[trackId] = newTrack
      } else {
        // eslint-disable-next-line @typescript-eslint/no-dynamic-delete
        delete tracks[trackId]
      }
    }
  })
  return tracks
}

/**
 * Delete labels action
 *
 * @param state
 * @param action
 */
export function deleteLabels(
  state: State,
  action: actionTypes.DeleteLabelsAction
): State {
  const [newItems, deletedLabels] = deleteLabelsFromItems(
    pickArray(state.task.items, action.itemIndices),
    action.labelIds
  )
  const items = assignToArray(
    [...state.task.items],
    newItems,
    action.itemIndices
  )
  const tracks = deleteLabelsFromTracks(state.task.tracks, deletedLabels)
  const task = updateObject(state.task, { items, tracks })
  // Reset selected object
  let { user } = state
  const deletedIds = new Set()
  for (const ids of action.labelIds) {
    for (const labelId of ids) {
      deletedIds.add(labelId)
    }
  }
  const newSelectedLabels: { [index: number]: string[] } = []
  for (const key of Object.keys(user.select.labels)) {
    const index = Number(key)
    const newSelectedIds = []
    for (const labelId of user.select.labels[index]) {
      if (!deletedIds.has(labelId)) {
        newSelectedIds.push(labelId)
      }
    }
    if (newSelectedIds.length > 0) {
      newSelectedLabels[index] = newSelectedIds
    }
  }
  user = updateUserSelect(user, { labels: newSelectedLabels })
  return updateObject(state, { user, task })
}

/**
 * assign Attribute to a label
 *
 * @param {State} state
 * @param {number} _labelId
 * @param {object} _attributeOptions
 * @returns {State}
 */
export function changeAttribute(state: State): State {
  return state
}

/**
 * Notify all the subscribers to update. it is an no-op now.
 *
 * @param {State} state
 * @returns {State}
 */
export function updateAll(state: State): State {
  return state
}

/**
 * Add new viewer config to state
 *
 * @param state
 * @param action
 */
export function addViewerConfig(
  state: State,
  action: actionTypes.AddViewerConfigAction
): State {
  const newViewerConfigs = {
    ...state.user.viewerConfigs,
    [action.id]: action.config
  }
  const newUser = updateObject(state.user, { viewerConfigs: newViewerConfigs })
  return updateObject(state, { user: newUser })
}

/**
 * Handle different synchronization modes for different viewer configs
 *
 * @param modifiedConfig
 * @param config
 */
function handleViewerSynchronization(
  modifiedConfig: Readonly<ViewerConfigType>,
  config: ViewerConfigType
): ViewerConfigType {
  config = updateObject(config, { synchronized: modifiedConfig.synchronized })
  if (modifiedConfig.synchronized) {
    switch (config.type) {
      case ViewerConfigTypeName.POINT_CLOUD: {
        const newTarget = (modifiedConfig as PointCloudViewerConfigType).target
        const oldTarget = (config as PointCloudViewerConfigType).target
        const position = (config as PointCloudViewerConfigType).position
        config = updateObject(config as PointCloudViewerConfigType, {
          position: {
            x: position.x - oldTarget.x + newTarget.x,
            y: position.y - oldTarget.y + newTarget.y,
            z: position.z - oldTarget.z + newTarget.z
          },
          target: { ...newTarget }
        })
        break
      }
    }
  }
  return config
}

/**
 * Update viewer configs in state w/ fields in action
 *
 * @param state
 * @param action
 */
export function changeViewerConfig(
  state: State,
  action: actionTypes.ChangeViewerConfigAction
): State {
  if (action.viewerId in state.user.viewerConfigs) {
    const oldConfig = state.user.viewerConfigs[action.viewerId]
    const newViewerConfig =
      action.config.type === oldConfig.type
        ? updateObject(oldConfig, action.config)
        : _.cloneDeep(action.config)
    const updatedViewerConfigs = { [action.viewerId]: newViewerConfig }
    for (const key of Object.keys(state.user.viewerConfigs)) {
      const id = Number(key)
      if (
        state.user.viewerConfigs[id].type === newViewerConfig.type &&
        id !== action.viewerId
      ) {
        const newConfig = handleViewerSynchronization(
          action.config,
          state.user.viewerConfigs[id]
        )
        updatedViewerConfigs[id] = newConfig
      }
    }
    const viewerConfigs = updateObject(
      state.user.viewerConfigs,
      updatedViewerConfigs
    )
    state = updateObject(state, {
      user: updateObject(state.user, { viewerConfigs })
    })
  }
  return state
}

/**
 * Propagate hidden flag from starting pane upward through the tree
 * A non-leaf pane is hidden iff both of its children are hidden
 * TODO: this is not functional now
 *
 * @param paneId
 */
function propagateHiddenPane(
  paneId: number,
  panes: { [id: number]: PaneType }
): void {
  let pane = panes[paneId]
  while (pane.parent >= 0) {
    const parent = panes[pane.parent]
    if (parent.child1 !== undefined && parent.child2 !== undefined) {
      // Set pane to be hidden if both children are hidden
      const hide = panes[parent.child1].hide && panes[parent.child2].hide
      panes[pane.parent] = updateObject(parent, { hide })
      pane = panes[pane.parent]
    } else {
      break
    }
  }
}

/**
 * Update existing pane
 *
 * @param state
 * @param action
 */
export function updatePane(
  state: State,
  action: actionTypes.UpdatePaneAction
): State {
  const panes = state.user.layout.panes

  if (!(action.pane in panes)) {
    return state
  }

  const newPane = updateObject(panes[action.pane], action.props)

  const newPanes = updateObject(panes, {
    [action.pane]: newPane
  })

  propagateHiddenPane(newPane.id, newPanes)

  const newLayout = updateObject(state.user.layout, { panes: newPanes })

  return updateObject(state, {
    user: updateObject(state.user, { layout: newLayout })
  })
}

/**
 * Update children split counts upwards to root
 *
 * @param paneId
 */
function updateSplitCounts(
  paneId: number,
  panes: { [id: number]: PaneType }
): void {
  while (paneId >= 0) {
    let pane = panes[paneId]
    let parent = panes[pane.parent]
    if (pane.parent >= 0) {
      parent = updateObject(parent, {
        numHorizontalChildren: pane.numHorizontalChildren,
        numVerticalChildren: pane.numVerticalChildren
      })
      if (pane.split === SplitType.HORIZONTAL) {
        parent.numHorizontalChildren++
      } else if (pane.split === SplitType.VERTICAL) {
        parent.numVerticalChildren++
      }
      panes[parent.id] = parent
    } else {
      break
    }
    pane = parent
    paneId = pane.id
  }
}

/**
 * Split existing pane into half
 *
 * @param state
 * @param action
 */
export function splitPane(
  state: State,
  action: actionTypes.SplitPaneAction
): State {
  if (!(action.pane in state.user.layout.panes)) {
    return state
  }

  const child1Id = state.user.layout.maxPaneId + 1
  const child2Id = state.user.layout.maxPaneId + 2

  const oldViewerConfig = state.user.viewerConfigs[action.viewerId]
  const newViewerConfig = _.cloneDeep(oldViewerConfig)
  newViewerConfig.pane = child2Id
  const newViewerConfigId = state.user.layout.maxViewerConfigId + 1

  const oldPane = state.user.layout.panes[action.pane]
  const child1 = makePane(oldPane.viewerId, child1Id, oldPane.id)
  const child2 = makePane(newViewerConfigId, child2Id, oldPane.id)

  const newPane = updateObject(oldPane, {
    viewerId: -1,
    split: action.split,
    child1: child1Id,
    child2: child2Id
  })

  const newViewerConfigs = updateObject(state.user.viewerConfigs, {
    [action.viewerId]: updateObject(oldViewerConfig, { pane: child1Id }),
    [newViewerConfigId]: newViewerConfig
  })

  const newPanes = updateObject(state.user.layout.panes, {
    [newPane.id]: newPane,
    [child1Id]: child1,
    [child2Id]: child2
  })

  updateSplitCounts(newPane.id, newPanes)

  const newLayout = updateObject(state.user.layout, {
    maxViewerConfigId: newViewerConfigId,
    maxPaneId: child2Id,
    panes: newPanes
  })

  return updateObject(state, {
    user: updateObject(state.user, {
      viewerConfigs: newViewerConfigs,
      layout: newLayout
    })
  })
}

/**
 * delete pane from state
 *
 * @param state
 * @param action
 */
export function deletePane(
  state: State,
  action: actionTypes.DeletePaneAction
): State {
  const panes = state.user.layout.panes
  if (action.pane === state.user.layout.rootPane || !(action.pane in panes)) {
    return state
  }

  const parentId = panes[action.pane].parent

  if (!(parentId in panes)) {
    return state
  }

  const parent = panes[parentId]

  // Shallow copy of panes and modification of dictionary
  const newPanes = { ...panes }

  // Get id of the child that is not the pane to be deleted
  let newLeafId: number = -1
  if (parent.child1 === action.pane && parent.child2 !== undefined) {
    newLeafId = parent.child2
  } else if (parent.child2 === action.pane && parent.child1 !== undefined) {
    newLeafId = parent.child1
  } else {
    return state
  }

  if (!(newLeafId in panes)) {
    return state
  }

  let newParentId = -1
  if (parentId !== state.user.layout.rootPane) {
    newParentId = parent.parent
    if (!(newParentId in panes)) {
      return state
    }

    let newParent = panes[newParentId]

    // Flatten tree by removing old parent from the parent of the old parent and
    // replacing with the new leaf
    if (parentId === newParent.child1) {
      newParent = updateObject(newParent, { child1: newLeafId })
    } else if (parentId === newParent.child2) {
      newParent = updateObject(newParent, { child2: newLeafId })
    } else {
      return state
    }

    newPanes[newParentId] = newParent
  }

  // eslint-disable-next-line @typescript-eslint/no-dynamic-delete
  delete newPanes[parentId]
  // eslint-disable-next-line @typescript-eslint/no-dynamic-delete
  delete newPanes[action.pane]

  newPanes[newLeafId] = updateObject(panes[newLeafId], { parent: newParentId })
  updateSplitCounts(newLeafId, newPanes)

  const updateParams: Partial<LayoutType> = { panes: newPanes }

  if (parentId === state.user.layout.rootPane) {
    updateParams.rootPane = newLeafId
  }

  return updateObject(state, {
    user: updateObject(state.user, {
      layout: updateObject(state.user.layout, updateParams)
    })
  })
}

/**
 * adds a new submission
 *
 * @param state
 * @param action
 */
export function submit(state: State, action: actionTypes.SubmitAction): State {
  const submissions = [
    ...state.task.progress.submissions,
    _.cloneDeep(action.submitData)
  ]
  const newProgress = updateObject(state.task.progress, {
    submissions
  })
  const newTask = updateObject(state.task, {
    progress: newProgress
  })
  return updateObject(state, {
    task: newTask
  })
}

/**
 * Start to link track.
 *
 * @param state Previous state
 */
export function startLinkTrack(state: State): State {
  const newSession = updateObject(state.session, {
    trackLinking: true
  })
  return updateObject(state, {
    session: newSession
  })
}

/**
 * Update session status, if it should be updated
 *
 * @param state
 * @param action
 */
export function updateSessionStatus(
  state: State,
  action: actionTypes.UpdateSessionStatusAction
): State {
  const newStatus = action.newStatus

  const oldSession = state.session
  // Update mod 1000 since only nearby differences are important
  const numUpdates = (oldSession.numUpdates + 1) % 1000

  const newSession = updateObject(oldSession, {
    status: newStatus,
    numUpdates
  })
  return updateObject(state, {
    session: newSession
  })
}

/**
 * Change session mode, 'annotating' or 'selecting'
 * When in 'selecting' mode, user could drag annotation by clicking mask
 *
 * @param state
 * @param action
 */
export function changeSessionMode(
  state: State,
  action: actionTypes.ChangeSessionModeAction
): State {
  const newMode = action.newMode

  const oldSession = state.session

  const newSession = updateObject(oldSession, {
    mode: newMode
  })
  return updateObject(state, {
    session: newSession
  })
}

/**
 * Add alert to state
 *
 * @param state
 * @param action
 */
export function addAlert(
  state: State,
  action: actionTypes.AddAlertAction
): State {
  const oldSession = state.session
  const newAlerts = oldSession.alerts
  newAlerts.push(action.alert)
  const newSession = updateObject(oldSession, {
    ...state.session,
    alerts: newAlerts
  })
  return updateObject(state, {
    session: newSession
  })
}

/**
 * Remove alert from state
 *
 * @param state
 * @param action
 */
export function removeAlert(
  state: State,
  action: actionTypes.RemoveAlertAction
): State {
  const oldSession = state.session
  const newAlerts = oldSession.alerts.filter(
    (alert) => alert.id !== action.alertId
  )
  const newSession = updateObject(oldSession, {
    ...state.session,
    alerts: newAlerts
  })
  return updateObject(state, {
    session: newSession
  })
}

/**
<<<<<<< HEAD
 * Activate box spanning mode
 *
 * @param state
 */
export function activateSpan(state: State): State {
  const oldSession = state.session
  const newSession = updateObject(oldSession, {
    ...state.session,
    boxSpan: true
  })
  const oldTask = state.task
  const newTask = updateObject(oldTask, {
    ...state.task,
    boxSpan: new Span3D()
  })
  return updateObject(state, {
    session: newSession,
    task: newTask
  })
}

/**
 * Deactivate box spanning mode
 *
 * @param state
 */
export function deactivateSpan(state: State): State {
  const oldSession = state.session
  const newSession = updateObject(oldSession, {
    ...state.session,
    boxSpan: false
  })
  const oldTask = state.task
  const newTask = updateObject(oldTask, {
    ...state.task,
    boxSpan: undefined
  })
  return updateObject(state, {
    session: newSession,
    task: newTask
  })
}

/**
 * Update temporary point in span box
=======
 * Set ground plane
>>>>>>> 4a7c5d9f
 *
 * @param state
 * @param action
 */
<<<<<<< HEAD
export function updateSpanPoint(
  state: State
  // action: actionTypes.UpdateSpanPointAction
): State {
  return state
  // const oldTask = state.task
  // const newBox = oldTask.boxSpan
  // if (newBox !== undefined) {
  //   newBox.updatePointTmp(action.point)
  // }
  // const newTask = updateObject(oldTask, {
  //   ...state.task,
  //   boxSpan: newBox
  // })
  // return updateObject(state, {
  //   task: newTask
  // })
}

/**
 * Register new point in span box
 *
 * @param state
 */
export function registerSpanPoint(state: State): State {
  const oldTask = state.task
  const newBox = oldTask.boxSpan
  if (newBox !== undefined) {
    newBox.registerPoint()
  }
  const newTask = updateObject(oldTask, {
    ...state.task,
    boxSpan: newBox
  })
  return updateObject(state, {
    task: newTask
  })
}

/**
 * Reset span box
 *
 * @param state
 */
export function resetSpan(state: State): State {
  const oldTask = state.task
  const newTask = updateObject(oldTask, {
    ...state.task,
    boxSpan: new Span3D()
  })
  return updateObject(state, {
    task: newTask
  })
}

/**
 * Pause box spanning mode
 *
 * @param state
 */
export function pauseSpan(state: State): State {
  const oldSession = state.session
  const newSession = updateObject(oldSession, {
    ...state.session,
    boxSpan: false
=======
export function setGroundPlane(
  state: State,
  action: actionTypes.SetGroundPlaneAction
): State {
  const oldInfo3D = state.session.info3D
  const newInfo3D = updateObject(oldInfo3D, {
    ...oldInfo3D,
    groundPlane: action.groundPlanePoints
  })
  const oldSession = state.session
  const newSession = updateObject(oldSession, {
    ...oldSession,
    info3D: newInfo3D
>>>>>>> 4a7c5d9f
  })
  return updateObject(state, {
    session: newSession
  })
}

/**
<<<<<<< HEAD
 * Resume box spanning mode
 *
 * @param state
 */
export function resumeSpan(state: State): State {
  const oldSession = state.session
  const newSession = updateObject(oldSession, {
    ...state.session,
    boxSpan: true
=======
 * Set ground plane
 *
 * @param state
 * @param action
 */
export function toggleGroundPlane(state: State): State {
  const oldInfo3D = state.session.info3D
  const newInfo3D = updateObject(oldInfo3D, {
    ...oldInfo3D,
    showGroundPlane: !oldInfo3D.showGroundPlane
  })
  const oldSession = state.session
  const newSession = updateObject(oldSession, {
    ...oldSession,
    info3D: newInfo3D
>>>>>>> 4a7c5d9f
  })
  return updateObject(state, {
    session: newSession
  })
<<<<<<< HEAD
}

/**
 * Undo span point registration
 *
 * @param state
 */
export function undoSpan(state: State): State {
  const oldTask = state.task
  const box = oldTask.boxSpan
  if (box !== undefined) {
    box.removeLastPoint()
  }
  const newTask = updateObject(oldTask, {
    ...state.task,
    boxSpan: box
  })
  return updateObject(state, {
    task: newTask
  })
=======
>>>>>>> 4a7c5d9f
}<|MERGE_RESOLUTION|>--- conflicted
+++ resolved
@@ -38,7 +38,6 @@
   updateListItem,
   updateObject
 } from "./util"
-import { Span3D } from "../drawable/3d/box_span/span3d"
 
 /**
  * Initialize session component of state
@@ -1615,126 +1614,11 @@
 }
 
 /**
-<<<<<<< HEAD
- * Activate box spanning mode
- *
- * @param state
- */
-export function activateSpan(state: State): State {
-  const oldSession = state.session
-  const newSession = updateObject(oldSession, {
-    ...state.session,
-    boxSpan: true
-  })
-  const oldTask = state.task
-  const newTask = updateObject(oldTask, {
-    ...state.task,
-    boxSpan: new Span3D()
-  })
-  return updateObject(state, {
-    session: newSession,
-    task: newTask
-  })
-}
-
-/**
- * Deactivate box spanning mode
- *
- * @param state
- */
-export function deactivateSpan(state: State): State {
-  const oldSession = state.session
-  const newSession = updateObject(oldSession, {
-    ...state.session,
-    boxSpan: false
-  })
-  const oldTask = state.task
-  const newTask = updateObject(oldTask, {
-    ...state.task,
-    boxSpan: undefined
-  })
-  return updateObject(state, {
-    session: newSession,
-    task: newTask
-  })
-}
-
-/**
- * Update temporary point in span box
-=======
  * Set ground plane
->>>>>>> 4a7c5d9f
  *
  * @param state
  * @param action
  */
-<<<<<<< HEAD
-export function updateSpanPoint(
-  state: State
-  // action: actionTypes.UpdateSpanPointAction
-): State {
-  return state
-  // const oldTask = state.task
-  // const newBox = oldTask.boxSpan
-  // if (newBox !== undefined) {
-  //   newBox.updatePointTmp(action.point)
-  // }
-  // const newTask = updateObject(oldTask, {
-  //   ...state.task,
-  //   boxSpan: newBox
-  // })
-  // return updateObject(state, {
-  //   task: newTask
-  // })
-}
-
-/**
- * Register new point in span box
- *
- * @param state
- */
-export function registerSpanPoint(state: State): State {
-  const oldTask = state.task
-  const newBox = oldTask.boxSpan
-  if (newBox !== undefined) {
-    newBox.registerPoint()
-  }
-  const newTask = updateObject(oldTask, {
-    ...state.task,
-    boxSpan: newBox
-  })
-  return updateObject(state, {
-    task: newTask
-  })
-}
-
-/**
- * Reset span box
- *
- * @param state
- */
-export function resetSpan(state: State): State {
-  const oldTask = state.task
-  const newTask = updateObject(oldTask, {
-    ...state.task,
-    boxSpan: new Span3D()
-  })
-  return updateObject(state, {
-    task: newTask
-  })
-}
-
-/**
- * Pause box spanning mode
- *
- * @param state
- */
-export function pauseSpan(state: State): State {
-  const oldSession = state.session
-  const newSession = updateObject(oldSession, {
-    ...state.session,
-    boxSpan: false
-=======
 export function setGroundPlane(
   state: State,
   action: actionTypes.SetGroundPlaneAction
@@ -1748,7 +1632,6 @@
   const newSession = updateObject(oldSession, {
     ...oldSession,
     info3D: newInfo3D
->>>>>>> 4a7c5d9f
   })
   return updateObject(state, {
     session: newSession
@@ -1756,17 +1639,6 @@
 }
 
 /**
-<<<<<<< HEAD
- * Resume box spanning mode
- *
- * @param state
- */
-export function resumeSpan(state: State): State {
-  const oldSession = state.session
-  const newSession = updateObject(oldSession, {
-    ...state.session,
-    boxSpan: true
-=======
  * Set ground plane
  *
  * @param state
@@ -1782,32 +1654,8 @@
   const newSession = updateObject(oldSession, {
     ...oldSession,
     info3D: newInfo3D
->>>>>>> 4a7c5d9f
   })
   return updateObject(state, {
     session: newSession
   })
-<<<<<<< HEAD
-}
-
-/**
- * Undo span point registration
- *
- * @param state
- */
-export function undoSpan(state: State): State {
-  const oldTask = state.task
-  const box = oldTask.boxSpan
-  if (box !== undefined) {
-    box.removeLastPoint()
-  }
-  const newTask = updateObject(oldTask, {
-    ...state.task,
-    boxSpan: box
-  })
-  return updateObject(state, {
-    task: newTask
-  })
-=======
->>>>>>> 4a7c5d9f
 }