import { fireEvent, render } from '@testing-library/react'
import _ from 'lodash'
import React from 'react'
import * as action from '../../js/action/common'
import { selectLabel } from '../../js/action/select'
import Session from '../../js/common/session'
import { Label2dCanvas } from '../../js/components/label2d_canvas'
import { ToolBar } from '../../js/components/toolbar'
<<<<<<< HEAD
import { State } from '../../js/functional/types'
=======
import { Attribute } from '../../js/functional/types'
// Import { TrackCollector } from '../server/util/track_collector'
>>>>>>> 8271e6a2
import { emptyTrackingTask } from '../test_states/test_track_objects'
import { drawBox2DTracks, mouseMoveClick, setUpLabel2dCanvas } from './label2d_canvas_util'
import { setupTestStore } from './util'

const canvasRef: React.RefObject<Label2dCanvas> = React.createRef()

const store = Session.getSimpleStore()
const getState = store.getter()
const dispatch = store.dispatcher()

beforeEach(() => {
  expect(canvasRef.current).not.toBeNull()
  canvasRef.current?.clear()
  setupTestStore(emptyTrackingTask)
  Session.subscribe(() => {
    Session.label2dList.updateState(getState())
    canvasRef.current?.updateState(getState())
  })
})

beforeAll(() => {
  setupTestStore(emptyTrackingTask)
  Session.images.length = 0
  Session.images.push({ [-1]: new Image(1000, 1000) })
  // Mock loading every item to make sure the canvas can be successfully
  // initialized
  for (let i = 0; i < getState().task.items.length; i++) {
    dispatch(action.loadItem(i, -1))
  }
  setUpLabel2dCanvas(dispatch, canvasRef, 1000, 1000, true)
})

describe('basic track ops', () => {
  test('Adding and deleting tracks', () => {
    const label2d = canvasRef.current as Label2dCanvas
    const numItems = getState().task.items.length

    const toolbarRef: React.Ref<ToolBar> = React.createRef()
    const { getByText } = render(
      <ToolBar
        ref={toolbarRef}
        categories={null}
        attributes={[]}
        labelType={'labelType'}
      />
    )
    expect(toolbarRef.current).not.toBeNull()
    expect(toolbarRef.current).not.toBeUndefined()
    if (toolbarRef.current) {
      toolbarRef.current.componentDidMount()
    }

    const itemIndices = [0, 2, 4, 6]
    const numLabels = [1, 1, 2, 2, 3, 3, 4, 4]
    const boxes = [
      [1, 1, 50, 50],
      [19, 20, 30, 29],
      [100, 20, 80, 100],
      [500, 500, 80, 100]
    ]

    // Test adding tracks
    const trackIds = drawBox2DTracks(label2d, store, itemIndices, boxes)
    let state = getState()
    expect(_.size(state.task.tracks)).toEqual(4)
    itemIndices.forEach((itemIndex, i) => {
      expect(_.size(state.task.tracks[trackIds[i]].labels)).toEqual(
        numItems - itemIndex)
      state.task.items.forEach((item, index) => {
        expect(_.size(item.labels)).toEqual(numLabels[index])
        expect(_.size(item.shapes)).toEqual(numLabels[index])
      })
    })

    // Terminate the track by button
    dispatch(action.goToItem(2))
    mouseMoveClick(label2d, 1, 30)
    fireEvent(
      getByText('Delete'),
      new MouseEvent('click', {
        bubbles: true,
        cancelable: true
      })
    )
    state = getState()
    expect(_.size(state.task.items[2].labels)).toEqual(1)
    expect(_.size(state.task.items[1].labels)).toEqual(1)
    expect(_.size(state.task.tracks[trackIds[0]].labels)).toEqual(2)

    // Delete the track by button
    dispatch(action.goToItem(6))
    expect(_.size(state.task.items[6].labels)).toEqual(3)
    Session.dispatch(selectLabel(
    state.user.select.labels, 6,
      state.task.tracks[trackIds[3]].labels[6]))
    fireEvent(
      getByText('Delete'),
      new MouseEvent('click', {
        bubbles: true,
        cancelable: true
      })
    )
    state = getState()
    expect(_.size(state.task.items[6].labels)).toEqual(2)
    expect(_.size(state.task.tracks)).toEqual(3)

    // Terminate the track by key
    dispatch(action.goToItem(1))
    Session.dispatch(selectLabel(
    state.user.select.labels, 1,
      state.task.tracks[trackIds[0]].labels[1]))
    fireEvent.keyDown(document, { key: 'Backspace' })
    state = getState()
    expect(_.size(state.task.items[1].labels)).toEqual(0)
    expect(_.size(state.task.items[0].labels)).toEqual(1)
    expect(_.size(state.task.tracks[trackIds[0]].labels)).toEqual(1)

    // Delete the track by key
    dispatch(action.goToItem(0))
    Session.dispatch(selectLabel(
    state.user.select.labels, 0,
      state.task.tracks[trackIds[0]].labels[0]))
    fireEvent.keyDown(document, { key: 'Backspace' })
    state = getState()
    expect(_.size(state.task.items[0].labels)).toEqual(0)
    expect(_.size(state.task.tracks)).toEqual(2)
  })

  test('Linking tracks', () => {
    const label2d = canvasRef.current as Label2dCanvas

    const toolbarRef: React.Ref<ToolBar> = React.createRef()
    const { getAllByText } = render(
      <ToolBar
        ref={toolbarRef}
        categories={null}
        attributes={[]}
        labelType={'labelType'}
      />
    )
    expect(toolbarRef.current).not.toBeNull()
    expect(toolbarRef.current).not.toBeUndefined()
    if (toolbarRef.current) {
      toolbarRef.current.componentDidMount()
    }

    const itemIndices = [0, 2, 4, 6]
    const boxes = [
      [1, 1, 50, 50],
      [19, 20, 30, 29],
      [100, 20, 80, 100],
      [500, 500, 80, 100]
    ]

    const trackIds = drawBox2DTracks(label2d, store, itemIndices, boxes)

    // Terminate the track by button
    let state = getState()
    dispatch(action.goToItem(2))
    Session.dispatch(selectLabel(
      state.user.select.labels, 2,
      state.task.tracks[trackIds[0]].labels[2]))
    fireEvent(
      getAllByText('Delete')[0],
      new MouseEvent('click', {
        bubbles: true,
        cancelable: true
      })
    )
    dispatch(action.goToItem(1))
    state = getState()
    Session.dispatch(selectLabel(
      state.user.select.labels, 1,
      state.task.tracks[trackIds[0]].labels[1]))
    fireEvent(
      getAllByText('Track-Link')[0],
      new MouseEvent('click', {
        bubbles: true,
        cancelable: true
      })
    )

    dispatch(action.goToItem(4))
    state = getState()
    Session.dispatch(selectLabel(
      state.user.select.labels, 4,
      state.task.tracks[trackIds[2]].labels[4]))
    fireEvent(
      getAllByText('Finish Track-Link')[0],
      new MouseEvent('click', {
        bubbles: true,
        cancelable: true
      })
    )
    state = getState()
    expect(_.size(state.task.tracks)).toEqual(3)
  })

  test('Changing attributes and categories of tracks', () => {
    const label2d = canvasRef.current as Label2dCanvas

    const toolbarRef: React.Ref<ToolBar> = React.createRef()
    const { getByText, getAllByRole } = render(
      <ToolBar
        ref={toolbarRef}
        categories={(emptyTrackingTask as State).task.config.categories}
        attributes={(emptyTrackingTask as State).task.config.attributes}
        labelType={'labelType'}
      />
    )
    expect(toolbarRef.current).not.toBeNull()
    expect(toolbarRef.current).not.toBeUndefined()
    if (toolbarRef.current) {
      toolbarRef.current.componentDidMount()
    }

    const itemIndices = [0]
    const boxes = [
      [1, 1, 50, 50]
    ]

    const trackIds = drawBox2DTracks(label2d, store, itemIndices, boxes)

    // Changing category
    dispatch(action.goToItem(2))
    mouseMoveClick(label2d, 1, 30)
    fireEvent(
      getByText('car'),
      new MouseEvent('click', {
        bubbles: true,
        cancelable: true
      })
    )
    dispatch(action.goToItem(1))
    let state = getState()
    const labelIdIn2 = state.task.tracks[trackIds[0]].labels[2]
    const labelIdIn3 = state.task.tracks[trackIds[0]].labels[3]
    expect(state.task.items[3].labels[labelIdIn3].category).toEqual([2])

    // Changing attributes
    // Attribute should be propagated to the end of each track
    dispatch(action.goToItem(2))
    mouseMoveClick(label2d, 1, 30)
    const switchBtn = getAllByRole('checkbox')[0]
    switchBtn.click()
    state = getState()
    expect(state.task.items[2].labels[labelIdIn2].attributes[0]).toEqual([1])
    expect(state.task.items[3].labels[labelIdIn3].attributes[0]).toEqual([1])
    expect(state.task.items[2].labels[labelIdIn2].attributes[1]).toEqual([0])
    expect(state.task.items[2].labels[labelIdIn2].attributes[2]).toEqual([0])
  })
})<|MERGE_RESOLUTION|>--- conflicted
+++ resolved
@@ -6,12 +6,7 @@
 import Session from '../../js/common/session'
 import { Label2dCanvas } from '../../js/components/label2d_canvas'
 import { ToolBar } from '../../js/components/toolbar'
-<<<<<<< HEAD
 import { State } from '../../js/functional/types'
-=======
-import { Attribute } from '../../js/functional/types'
-// Import { TrackCollector } from '../server/util/track_collector'
->>>>>>> 8271e6a2
 import { emptyTrackingTask } from '../test_states/test_track_objects'
 import { drawBox2DTracks, mouseMoveClick, setUpLabel2dCanvas } from './label2d_canvas_util'
 import { setupTestStore } from './util'
