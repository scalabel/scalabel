--- conflicted
+++ resolved
@@ -5,15 +5,9 @@
 import { initStore } from '../../js/common/session_init'
 import { Label2dCanvas } from '../../js/components/label2d_canvas'
 import { getShape } from '../../js/functional/state_util'
-<<<<<<< HEAD
 import { PolygonType } from '../../js/functional/types'
-import { testJson } from '../test_image_objects'
+import { testJson } from '../test_states/test_image_objects'
 import { LabelCollector } from '../util/label_collector'
-=======
-import { IdType, PolygonType } from '../../js/functional/types'
-import { findNewLabelsFromState } from '../server/util/util'
-import { testJson } from '../test_states/test_image_objects'
->>>>>>> 54e57237
 import { drawPolygon, keyDown, keyUp, mouseDown, mouseMove, mouseMoveClick, mouseUp, setUpLabel2dCanvas } from './label2d_canvas_util'
 
 const canvasRef: React.RefObject<Label2dCanvas> = React.createRef()
@@ -35,14 +29,10 @@
   initStore(testJson)
   Session.images.length = 0
   Session.images.push({ [-1]: new Image(1000, 1000) })
-<<<<<<< HEAD
   for (let i = 0; i < getState().task.items.length; i++) {
     dispatch(action.loadItem(i, -1))
   }
   setUpLabel2dCanvas(dispatch, canvasRef, 1000, 1000)
-=======
-  setUpLabel2dCanvas(Session.dispatch.bind(Session), canvasRef, 1000, 1000)
->>>>>>> 54e57237
 })
 
 test('Draw 2d polygons to label2d list', () => {
