--- conflicted
+++ resolved
@@ -23,8 +23,7 @@
 })
 afterEach(cleanup)
 
-<<<<<<< HEAD
-// need a different reference so selectors don't cache results
+// Need a different reference so selectors don't cache results
 const testJsonAutosave = _.cloneDeep(testJson) as State
 
 describe('Save button functionality', () => {
@@ -32,28 +31,6 @@
     testJsonAutosave.task.config.autosave = true
     setupTestStore(testJsonAutosave)
 
-=======
-// Need a different reference so selectors don't cache results
-const testJsonAutosave = _.cloneDeep(testJson)
-testJsonAutosave.task.config.autosave = true
-
-describe('Save button functionality', () => {
-  test('Autosave on: no save button', async () => {
-    const mockSocket = {
-      on: jest.fn(),
-      connected: true,
-      emit: jest.fn()
-    }
-    io.connect = jest.fn().mockImplementation(() => mockSocket)
-    const synchronizer = new Synchronizer(0, 'test', 'fakeId', () => { return })
-    initStore(testJsonAutosave, synchronizer.middleware)
-    Session.autosave = true
-
-    // Add a fake task action to be saved
-    synchronizer.actionQueue.push(addLabel(0, makeLabel()))
-
-    // Only need to test save button for manual saving
->>>>>>> 8271e6a2
     const { getByTestId } = render(
       <MuiThemeProvider theme={myTheme}>
         <Provider store={Session.store}>
