--- conflicted
+++ resolved
@@ -11,11 +11,9 @@
   ActionPacketType, BotData, EventName, RegisterMessageType,
   SyncActionMessageType } from '../../js/server/types'
 import { index2str } from '../../js/server/util'
-<<<<<<< HEAD
-import { getInitialState, getRandomBox2dAction, getRandomModelPoly } from '../util'
-=======
-import { getInitialState, getRandomBox2dAction } from './util/util'
->>>>>>> 23e84997
+import {
+  getInitialState, getRandomBox2dAction,
+  getRandomModelPoly } from './util/util'
 
 /**
  *  Mock post request to model server
