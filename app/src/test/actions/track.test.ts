--- conflicted
+++ resolved
@@ -18,12 +18,8 @@
   }
 })
 
-<<<<<<< HEAD
+test('Test tracks ops', () => {
   // Terminate tracks
-=======
-test('Test tracks ops', () => {
-  // terminate tracks
->>>>>>> 6f49b33f
   const itemIndex = 1
   Session.dispatch(action.goToItem(itemIndex))
   let state = Session.getState()
