import _ from "lodash"

import { Cursor, LabelTypeName } from "../../const/common"
import { getRootLabelId, getRootTrackId } from "../../functional/common"
import { makeTaskConfig, makeTrack } from "../../functional/states"
import { Size2D } from "../../math/size2d"
import { Vector2D } from "../../math/vector2d"
import {
  ConfigType,
  IdType,
  INVALID_ID,
  LabelType,
  ModeStatus,
  ShapeType,
  State
} from "../../types/state"
import { Context2D, getColorById } from "../util"
import { Label2DList } from "./label2d_list"

export enum DrawMode {
  VIEW,
  CONTROL
}

export interface ViewMode {
  /** whether the label is dimmed to show the other labels more clearly */
  dimmed: boolean
}

/**
 * Abstract class for 2D drawable labels
 */
export abstract class Label2D {
  /* The members are public for testing purpose */
  /** label id in state */
  protected _labelId: IdType
  /** track id in state */
  protected _trackId: IdType
  /** index of the label */
  protected _index: number
  /** drawing order of the label */
  protected _order: number
  /** the corresponding label in the state */
  protected _label: LabelType | null
  /** drawing mode */
  protected _viewMode: ViewMode
  /** whether the label is selected */
  protected _selected: boolean
  /** whether the label is highlighted */
  protected _highlighted: boolean
  /** -1 means no handle is selected */
  protected _highlightedHandle: number
  /** rgba color decided by labelId */
  protected _color: number[]
  /** true if mouse down */
  protected _mouseDown: boolean
  /** mouse coordinate when pressed down */
  protected _mouseDownCoord: Vector2D
  /** whether the label is being editing */
  protected _editing: boolean
  /** config */
  protected _config: ConfigType
  /** label list */
  protected _labelList: Label2DList
  /** whether the label is temporary */
  protected _temporary: boolean
  /** whether the label only exists in single frame at initialization
   * (that means this label will not propagate at tracking mode)
   */
  protected _singleAtInitial: boolean

  /**
   * Constructor
   *
   * @param labelList
   */
  constructor(labelList: Label2DList) {
    this._index = -1
    this._labelId = INVALID_ID
    this._trackId = INVALID_ID
    this._selected = false
    this._highlighted = false
    this._highlightedHandle = -1
    this._order = -1
    this._label = null
    this._color = [0, 0, 0, 1]
    this._viewMode = {
      dimmed: false
    }
    this._mouseDownCoord = new Vector2D()
    this._mouseDown = false
    this._editing = false
    this._config = makeTaskConfig()
    this._labelList = labelList
    this._temporary = true
    this._singleAtInitial = false
  }

  /**
   * Set index of this label
   */
  public set index(i: number) {
    this._index = i
  }

  /** get index */
  public get index(): number {
    return this._index
  }

  /** get category */
  public get category(): number[] {
    if (this._label?.category !== undefined) {
      return this._label.category
    }
    return []
  }

  /** get attributes */
  public get attributes(): { [key: number]: number[] } {
    if (this._label?.attributes !== undefined) {
      return this._label.attributes
    }
    return {}
  }

  /** get label type */
  public get type(): string {
    if (this._label !== null) {
      return this._label.type
    }
    return LabelTypeName.EMPTY
  }

  /** get label state */
  public get label(): LabelType {
    if (this._label === null) {
      throw new Error("Label uninitialized")
    }
    return this._label
  }

  /** get labelId */
  public get labelId(): IdType {
    return this._labelId
  }

  /** get track id */
  public get trackId(): IdType {
    if (this._label !== null) {
      return this._label.track
    }
    return INVALID_ID
  }

  /** get item index */
  public get item(): number {
    if (this._label !== null) {
      return this._label.item
    }
    return -1
  }

  /** get color */
  public get color(): number[] {
    return this._color
  }

  /** get whether highlighted */
  public get highlighted(): boolean {
    return this._highlighted || this._selected
  }

  /** Get cursor to use when highlighting */
  public get highlightCursor(): string {
    return Cursor.CROSSHAIR
  }

  /** Returns whether this label is selected */
  public get selected(): boolean {
    return this._selected
  }

  /** return order of this label */
  public get order(): number {
    return this._order
  }

  /** set the order of this label */
  public set order(o: number) {
    this._order = o
  }

  /** return the editing of this label */
  public get editing(): boolean {
    return this._editing
  }

  /** set the editing of this label */
  public set editing(e: boolean) {
    this._editing = e
  }

  /** get single */
  public get single(): boolean {
    return this._singleAtInitial
  }

  /** Set single*/
  public set single(s: boolean) {
    this._singleAtInitial = s
  }

  /** Parent drawable */
  public get parent(): Label2D | null {
    return null
  }

  /**
   * Check whether the label is temporary
   */
  public get temporary(): boolean {
    return this._temporary
  }

  /**
   * Set whether the label is highlighted
   *
   * @param mode
   */
  public setViewMode(mode: Partial<ViewMode>): void {
    this._viewMode = _.assign(this._viewMode, mode)
  }

  /**
   * select the label
   *
   * @param s
   */
  public setSelected(s: boolean): void {
    this._selected = s
  }

  /**
   * highlight the label
   *
   * @param h
   * @param handleIndex
   */
  public setHighlighted(h: boolean, handleIndex: number = -1): void {
    if (h && handleIndex < 0) {
      throw Error("need to highlight handle as well")
    }
    this._highlighted = h
    this._highlightedHandle = handleIndex
  }

  /**
   * change the checked flag
   */
  public changeChecked(): void {
    if (this._label !== null) {
      this._label.checked = !this._label.checked
      if (!this.temporary) {
        this._labelList.addUpdatedLabel(this)
      }
    }
  }

  /** Whether label checked */
  public isChecked(): boolean {
    if (this._label !== null) {
      return this._label.checked
    }
    return false
  }

  /** Whether label valid */
  public isValid(): boolean {
    return true
  }

  /** Set to manual */
  public setManual(): void {
    if (this._label !== null) {
      this._label.manual = true
    }
  }

  /**
   * Draw the label on viewing or control canvas
   *
   * @param {Context2D} canvas
   * @param {number} ratio: display to image size ratio
   * @param {DrawMode} mode
   * @param {boolean} isTrackLinking
   * @param {ModeStatus} sessionMode
   */
  public abstract draw(
    canvas: Context2D,
    ratio: number,
    mode: DrawMode,
    isTrackLinking: boolean,
    sessionMode: ModeStatus | undefined
  ): void

  /**
   * Draw the label tag on viewing or control canvas
   *
   * @param {Context2D} ctx
   * @param {Vector2D} position
   * @param {number} ratio
   * @param {number[]} fillStyle
   * @param {boolean} isTrackLinking
<<<<<<< HEAD
=======
   * @param checked
>>>>>>> 1a2a7e79
   */
  public drawTag(
    ctx: Context2D,
    ratio: number,
    position: Vector2D,
    fillStyle: number[],
<<<<<<< HEAD
    isTrackLinking: boolean = false
=======
    isTrackLinking: boolean = false,
    checked?: boolean
>>>>>>> 1a2a7e79
  ): void {
    const TAG_WIDTH = 50
    const TAG_HEIGHT = 28
    const [x, y] = position
    ctx.save()
    const config = this._config
    const category =
      this._label !== null &&
      this._label.category[0] < config.categories.length &&
      this._label.category[0] >= 0
        ? config.categories[this._label.category[0]]
        : ""
    const attributes =
      this._label?.attributes !== undefined ? this._label.attributes : {}
    const words = category.toString().split(" ")
    let tw = TAG_WIDTH
    // Abbreviate tag as the first 3 chars of the last word
    let abbr = words[words.length - 1].substring(0, 3)

    for (const attributeId of Object.keys(attributes)) {
      const attribute = config.attributes[Number(attributeId)]
      if (attribute.type === "switch") {
        if (attributes[Number(attributeId)][0] > 0) {
          abbr += "," + attribute.tag
          tw += 20
        }
      } else if (attribute.type === "list") {
        if (
          Number(attributeId) in Object.keys(attribute.tagSuffixes) &&
          attributes[Number(attributeId)][0] > 0
        ) {
          abbr +=
            "," +
            attribute.tag +
            ":" +
            attribute.tagSuffixes[attributes[Number(attributeId)][0]]
          tw += 40
        }
      }
    }

    if (isTrackLinking) {
      abbr += ", selected"
      tw += 100
    }

    ctx.fillStyle = `rgb(${fillStyle[0]}, ${fillStyle[1]}, ${fillStyle[2]})`
    ctx.fillRect(x * ratio, y * ratio - TAG_HEIGHT, tw, TAG_HEIGHT)
    ctx.fillStyle = "rgb(0,0,0)"
    ctx.font = `${20}px Verdana`
    ctx.fillText(abbr, x * ratio + 6, y * ratio - 6)
    tw = 0
    if (config.tracking) {
      if (this._label !== null) {
        abbr = this._label?.track.substring(0, 3)
        tw += 60
      }
    }
    if (checked !== undefined && checked) {
      if (tw > 0) {
        abbr += ", #"
      } else {
        abbr = "#"
      }
      tw += 25
    }
    if (tw > 0) {
      ctx.fillStyle = `rgb(${fillStyle[0]}, ${fillStyle[1]}, ${fillStyle[2]})`
      ctx.fillRect(x * ratio, y * ratio, tw, TAG_HEIGHT)
      ctx.fillStyle = "rgb(0,0,0)"
      ctx.fillText(abbr, x * ratio + 6, y * ratio + TAG_HEIGHT - 6)
    }
    ctx.restore()
  }

  /**
   * Handle mouse down
   *
   * @param coord
   * @param _handleIndex
   */
  public onMouseDown(coord: Vector2D, _handleIndex: number): boolean {
    this._mouseDown = true
    if (this._selected) {
      this._mouseDownCoord = coord.clone()
      return true
    }
    return false
  }

  /**
   * Handle mouse up
   *
   * @param coord
   * @param _coord
   */
  public onMouseUp(_coord: Vector2D): boolean {
    this._mouseDown = false
    return false
  }

  /**
   * Process mouse move
   *
   * @param {Vector2D} coord: mouse coordinate
   * @param {Size2D} limit: limit of the canvas frame
   */
  public abstract onMouseMove(
    coord: Vector2D,
    limit: Size2D,
    labelIndex: number,
    handleIndex: number
  ): boolean

  /**
   * handle keyboard down event
   *
   * @param e pressed key
   */
  public abstract onKeyDown(e: string): boolean

  /**
   * handle keyboard up event
   *
   * @param e pressed key
   */
  public abstract onKeyUp(e: string): void

  /**
   * Expand the primitive shapes to drawable shapes
   *
   * @param {ShapeType[]} shapes
   */
  public abstract updateShapes(shapes: ShapeType[]): void

  /** Get shape id's and shapes for updating */
  public abstract shapes(): ShapeType[]

  /**
   * Initialize this label to be temporary
   *
   * @param {State} state
   * @param {Vector2D} start: starting coordinate of the label
   * @param start
   */
  public initTemp(state: State, start: Vector2D): void {
    this._order = state.task.status.maxOrder + 1
    this._config = state.task.config
    this._selected = true
    this._temporary = true
    this._label = this.initTempLabel(state, start)
    this._labelId = this._label.id
    if (state.task.config.tracking) {
      const track = makeTrack()
      this._label.track = track.id
    }
    this._trackId = this._label.track
    this._color = getColorById(this._labelId, this._trackId)
  }

  /**
   * Convert label state to drawable
   *
   * @param state
   * @param itemIndex
   * @param labelId
   */
  public updateState(state: State, itemIndex: number, labelId: IdType): void {
    const item = state.task.items[itemIndex]
    this._label = _.cloneDeep(item.labels[labelId])
    this._order = this._label.order
    this._labelId = this._label.id
    this._trackId = this._label.track
    this._config = state.task.config
    // None of the labels in the state is temporary
    this._temporary = false
    const select = state.user.select
    this._color = getColorById(
      getRootLabelId(item, labelId),
      getRootTrackId(item, labelId)
    )
    this.setSelected(
      this._label.item in select.labels &&
        select.labels[this._label.item].includes(labelId)
    )
    this.updateShapes(this._label.shapes.map((i) => item.shapes[i]))
  }

  /**
   * Initialize the temp label content
   *
   * @param state
   * @param _start
   */
  protected abstract initTempLabel(state: State, _start: Vector2D): LabelType
}

export default Label2D<|MERGE_RESOLUTION|>--- conflicted
+++ resolved
@@ -312,22 +312,15 @@
    * @param {number} ratio
    * @param {number[]} fillStyle
    * @param {boolean} isTrackLinking
-<<<<<<< HEAD
-=======
    * @param checked
->>>>>>> 1a2a7e79
    */
   public drawTag(
     ctx: Context2D,
     ratio: number,
     position: Vector2D,
     fillStyle: number[],
-<<<<<<< HEAD
-    isTrackLinking: boolean = false
-=======
     isTrackLinking: boolean = false,
     checked?: boolean
->>>>>>> 1a2a7e79
   ): void {
     const TAG_WIDTH = 50
     const TAG_HEIGHT = 28
