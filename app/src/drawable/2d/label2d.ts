--- conflicted
+++ resolved
@@ -309,22 +309,16 @@
    * @param {Vector2D} position
    * @param {number} ratio
    * @param {number[]} fillStyle
-<<<<<<< HEAD
    * @param {boolean} isTrackLinking
-=======
    * @param checked
->>>>>>> 0b7f3fbe
    */
   public drawTag(
     ctx: Context2D,
     ratio: number,
     position: Vector2D,
     fillStyle: number[],
-<<<<<<< HEAD
-    isTrackLinking: boolean = false
-=======
+    isTrackLinking: boolean = false,
     checked?: boolean
->>>>>>> 0b7f3fbe
   ): void {
     const TAG_WIDTH = 50
     const TAG_HEIGHT = 28
