import _ from "lodash"

import { Cursor, LabelTypeName } from "../../const/common"
import { makeLabel, makeRect } from "../../functional/states"
import { Size2D } from "../../math/size2d"
import { Vector2D } from "../../math/vector2d"
import {
  LabelType,
  RectType,
  ShapeType,
  State,
  ModeStatus
} from "../../types/state"
import { blendColor, Context2D, encodeControlColor } from "../util"
import { DrawMode, Label2D } from "./label2d"
import { Label2DList } from "./label2d_list"
import { makePoint2DStyle, Point2D } from "./point2d"
import { makeRect2DStyle, Rect2D } from "./rect2d"

const DEFAULT_VIEW_RECT_STYLE = makeRect2DStyle({ lineWidth: 4 })
const DEFAULT_VIEW_POINT_STYLE = makePoint2DStyle({ radius: 8 })
const DEFAULT_VIEW_HIGH_POINT_STYLE = makePoint2DStyle({ radius: 12 })
const DEFAULT_CONTROL_RECT_STYLE = makeRect2DStyle({ lineWidth: 10 })
const DEFAULT_CONTROL_POINT_STYLE = makePoint2DStyle({ radius: 12 })
const MIN_AREA = 10

enum Handles {
  EDGE = 0,
  TOP_LEFT = 1,
  TOP_MIDDLE = 2,
  TOP_RIGHT = 3,
  RIGHT_MIDDLE = 4,
  BOTTOM_RIGHT = 5,
  BOTTOM_MIDDLE = 6,
  BOTTOM_LEFT = 7,
  LEFT_MIDDLE = 8
}

/**
 * Compare two rectangles
 *
 * @param r1
 * @param r2
 */
function equalRects(r1: RectType, r2: RectType): boolean {
  return (
    r1.x1 === r2.x1 && r1.x2 === r2.x2 && r1.y1 === r2.y1 && r1.y2 === r2.y2
  )
}

/**
 * Box2d Label
 */
export class Box2D extends Label2D {
  /** rect shape of the box 2d */
  private readonly _rect: Rect2D
  /** 8 control points */
  private readonly _controlPoints: Point2D[]
  /** cache shape for moving */
  private _startingRect: Rect2D

  /**
   * Constructor
   *
   * @param labelList
   */
  constructor(labelList: Label2DList) {
    super(labelList)
    this._rect = new Rect2D()
    this._controlPoints = _.range(8).map(() => new Point2D())

    this._startingRect = new Rect2D()
  }

  /** Get cursor for use when highlighting */
  public get highlightCursor(): string {
    switch (this._highlightedHandle) {
      case Handles.EDGE:
        return Cursor.MOVE
      case Handles.TOP_LEFT:
      case Handles.BOTTOM_RIGHT:
        return Cursor.NWSE_RESIZE
      case Handles.TOP_RIGHT:
      case Handles.BOTTOM_LEFT:
        return Cursor.NESW_RESIZE
      case Handles.TOP_MIDDLE:
      case Handles.BOTTOM_MIDDLE:
        return Cursor.NS_RESIZE
      case Handles.LEFT_MIDDLE:
      case Handles.RIGHT_MIDDLE:
        return Cursor.EW_RESIZE
    }
    return super.highlightCursor
  }

  /**
   * Draw the label on viewing or control canvas
   *
   * @param context
   * @param ratio
   * @param mode
   * @param isTrackLinking
   * @param sessionMode
   */
  public draw(
    context: Context2D,
    ratio: number,
    mode: DrawMode,
    isTrackLinking: boolean,
    sessionMode: ModeStatus | undefined
  ): void {
    // Set proper drawing styles
    let pointStyle = makePoint2DStyle()
    let highPointStyle = makePoint2DStyle()
    let rectStyle = makeRect2DStyle()
    let assignColor: (i: number) => number[] = () => [0]
    switch (mode) {
      case DrawMode.VIEW:
        pointStyle = _.assign(pointStyle, DEFAULT_VIEW_POINT_STYLE)
        highPointStyle = _.assign(highPointStyle, DEFAULT_VIEW_HIGH_POINT_STYLE)
        rectStyle = _.assign(rectStyle, DEFAULT_VIEW_RECT_STYLE)
        assignColor = (i: number): number[] => {
          if (i % 2 === 0 && i > 0) {
            // Midpoint
            return blendColor(this._color, [255, 255, 255], 0.7)
          } else {
            // Vertex
            return this._color
          }
        }
        break
      case DrawMode.CONTROL:
        pointStyle = _.assign(pointStyle, DEFAULT_CONTROL_POINT_STYLE)
        highPointStyle = _.assign(highPointStyle, DEFAULT_CONTROL_POINT_STYLE)
        rectStyle = _.assign(rectStyle, DEFAULT_CONTROL_RECT_STYLE)
        assignColor = (i: number): number[] => {
          return encodeControlColor(this._index, i)
        }
        break
    }

    let checked = false
    if (this._label !== null) {
      checked = this._label.checked
    }

    // Draw!!!
    const rect = this._rect
    rectStyle.color = assignColor(0)
    rect.draw(context, ratio, rectStyle)
    if (mode === DrawMode.VIEW) {
<<<<<<< HEAD
      if (this._selected) {
        isTrackLinking = isTrackLinking && true
      } else {
        isTrackLinking = isTrackLinking && false
      }
=======
>>>>>>> 0b7f3fbe
      this.drawTag(
        context,
        ratio,
        new Vector2D(rect.x1, rect.y1),
        this._color,
<<<<<<< HEAD
        isTrackLinking
=======
        checked
>>>>>>> 0b7f3fbe
      )
    }
    if (mode === DrawMode.CONTROL || this._selected || this._highlighted) {
      if (
        sessionMode !== undefined &&
        sessionMode === ModeStatus.SELECTING &&
        (this._highlighted || mode === DrawMode.CONTROL)
      ) {
        rect.drawInSelectingMode(context, ratio, rectStyle, mode)
      }
      for (let i = 1; i <= 8; i += 1) {
        let style
        if (i === this._highlightedHandle) {
          style = highPointStyle
        } else {
          style = pointStyle
        }
        style.color = assignColor(i)
        const point = this._controlPoints[i - 1]
        point.draw(context, ratio, style)
      }
    }
  }

  /**
   * Resize the box
   *
   * @param {Vector2D} start: starting point
   * @param {Vector2D} end: ending point
   * @param end
   * @param _limit
   */
  public resize(end: Vector2D, _limit: Size2D): void {
    const c = end
    const x = c.x
    const y = c.y
    let x1
    let x2
    let y1
    let y2
    if (this._highlightedHandle % 2 === 0) {
      // Move a midpoint
      const v1 = this._controlPoints[0]
      const v2 = this._controlPoints[4]
      if (this._highlightedHandle === Handles.TOP_MIDDLE) {
        v1.y = y
      } else if (this._highlightedHandle === Handles.RIGHT_MIDDLE) {
        v2.x = x
      } else if (this._highlightedHandle === Handles.BOTTOM_MIDDLE) {
        v2.y = y
      } else if (this._highlightedHandle === Handles.LEFT_MIDDLE) {
        v1.x = x
      }
      x1 = Math.min(v1.x, v2.x)
      x2 = Math.max(v1.x, v2.x)
      y1 = Math.min(v1.y, v2.y)
      y2 = Math.max(v1.y, v2.y)
      if (x === x1) {
        this._highlightedHandle = Handles.LEFT_MIDDLE
      } else if (x === x2) {
        this._highlightedHandle = Handles.RIGHT_MIDDLE
      } else if (y === y1) {
        this._highlightedHandle = Handles.TOP_MIDDLE
      } else if (y === y2) {
        this._highlightedHandle = Handles.BOTTOM_MIDDLE
      }
    } else {
      // Move a vertex
      const oppVertex = this._controlPoints[
        ((this._highlightedHandle + 12) % 8) - 1
      ]
      x1 = Math.min(x, oppVertex.x)
      x2 = Math.max(x, oppVertex.x)
      y1 = Math.min(y, oppVertex.y)
      y2 = Math.max(y, oppVertex.y)
      if (oppVertex.x < x) {
        if (oppVertex.y < y) {
          this._highlightedHandle = Handles.BOTTOM_RIGHT
        } else {
          this._highlightedHandle = Handles.TOP_RIGHT
        }
      } else {
        if (oppVertex.y < y) {
          this._highlightedHandle = Handles.BOTTOM_LEFT
        } else {
          this._highlightedHandle = Handles.TOP_LEFT
        }
      }
    }
    // Update the rectangle
    const rect = this._rect.shape()
    rect.x1 = x1
    rect.y1 = y1
    rect.x2 = x2
    rect.y2 = y2
    this.updateShapeValues(rect)
  }

  /**
   * Move the box
   *
   * @param {Vector2D} start: starting point
   * @param {Vector2D} delta: how far the handle has been dragged
   * @param {Vector2D} limit: limit of the canvas frame
   * @param end
   * @param limit
   */
  public move(end: Vector2D, limit: Size2D): void {
    const [width, height] = [limit.width, limit.height]
    const rect = this._rect.shape()
    const delta = end.clone().subtract(this._mouseDownCoord)
    rect.x1 = this._startingRect.x1 + delta.x
    rect.y1 = this._startingRect.y1 + delta.y
    // The rect should not go outside the frame limit
    rect.x1 = Math.min(width - this._startingRect.width(), Math.max(0, rect.x1))
    rect.y1 = Math.min(
      height - this._startingRect.height(),
      Math.max(0, rect.y1)
    )
    rect.x2 = rect.x1 + this._startingRect.width()
    rect.y2 = rect.y1 + this._startingRect.height()
    this.updateShapeValues(rect)
  }

  /**
   * Handle mouse up
   *
   * @param coord
   * @param _coord
   */
  public onMouseUp(_coord: Vector2D): boolean {
    this._mouseDown = false
    this.editing = false
    return true
  }

  /**
   * Handle mouse down
   *
   * @param coord
   * @param _handleIndex
   */
  public onMouseDown(coord: Vector2D, _handleIndex: number): boolean {
    this._mouseDown = true
    if (this._selected) {
      this.editing = true
      this._mouseDownCoord = coord.clone()
      this._startingRect = this._rect.clone()
      return true
    }
    return false
  }

  /**
   * Drag the handle to a new position
   *
   * @param {Vector2D} coord: current mouse position
   * @param {Vector2D} limit: limit of the canvas frame
   * @param coord
   * @param limit
   * @param _labelIndex
   * @param handleIndex
   */
  public onMouseMove(
    coord: Vector2D,
    limit: Size2D,
    _labelIndex: number,
    handleIndex: number
  ): boolean {
    if (this._selected && this._mouseDown && this.editing) {
      if (this._highlightedHandle > 0) {
        this.resize(coord, limit)
        this._labelList.addUpdatedLabel(this)
      } else if (
        this._highlightedHandle === Handles.EDGE &&
        handleIndex === 0
      ) {
        this.move(coord, limit)
        this._labelList.addUpdatedLabel(this)
      }
      return true
    }

    return false
  }

  /**
   * handle keyboard down event
   *
   * @param e pressed key
   */
  public onKeyDown(): boolean {
    return true
  }

  /**
   * handle keyboard up event
   *
   * @param e pressed key
   */
  public onKeyUp(): void {}

  /** Get shape objects for committing to state */
  public shapes(): ShapeType[] {
    if (this._label === null) {
      throw new Error("Uninitialized label")
    }
    /**
     * This is a temporary solution for assigning the correct ID to the shapes
     * We should initialize the shape when the temporary label is created.
     * Also store the shape id properly so that the generated shape state has
     * the right id directly.
     */
    const box = this.toRect()
    return [box]
  }

  /** Get rect representation */
  public toRect(): RectType {
    return this._rect.shape()
  }

  /**
   * to check whether the label is valid
   */
  public isValid(): boolean {
    const rect = this._rect
    const area = rect.width() * rect.height()
    if (area >= MIN_AREA) {
      return true
    } else {
      return false
    }
  }

  /**
   * Convert label state to drawable
   *
   * @param shapes
   */
  public updateShapes(shapes: ShapeType[]): void {
    const rect = shapes[0] as RectType
    if (!equalRects(this.toRect(), rect)) {
      this.updateShapeValues(rect)
    }
  }

  /**
   * Initialize this label to be temporary
   *
   * @param state
   * @param start
   */
  protected initTempLabel(state: State, start: Vector2D): LabelType {
    const itemIndex = state.user.select.item
    let sensor = -1
    if (state.user.viewerConfigs[0] !== undefined) {
      sensor = state.user.viewerConfigs[0].sensor
    }
    const label = makeLabel({
      type: LabelTypeName.BOX_2D,
      item: itemIndex,
      category: [state.user.select.category],
      attributes: state.user.select.attributes,
      order: this._order,
      sensors: [sensor]
    })
    const rect = makeRect({
      x1: start.x,
      y1: start.y,
      x2: start.x,
      y2: start.y,
      label: [label.id]
    })
    label.shapes = [rect.id]
    this.updateShapes([rect])
    this._highlightedHandle = Handles.BOTTOM_RIGHT
    return label
  }

  /**
   * Update the values of the drawable shapes
   *
   * @param {RectType} rect
   */
  private updateShapeValues(rect: RectType): void {
    this._rect.set(rect)
    const [tl, tm, tr, rm, br, bm, bl, lm] = this._controlPoints
    const x = this._rect.x1
    const y = this._rect.y1
    const w = this._rect.width()
    const h = this._rect.height()
    // Vertices
    tl.set(x, y)
    tr.set(x + w, y)
    bl.set(x, y + h)
    br.set(x + w, y + h)

    // Midpoints
    tm.set(x + w / 2, y)
    bm.set(x + w / 2, y + h)
    lm.set(x, y + h / 2)
    rm.set(x + w, y + h / 2)
  }
}<|MERGE_RESOLUTION|>--- conflicted
+++ resolved
@@ -149,24 +149,18 @@
     rectStyle.color = assignColor(0)
     rect.draw(context, ratio, rectStyle)
     if (mode === DrawMode.VIEW) {
-<<<<<<< HEAD
       if (this._selected) {
         isTrackLinking = isTrackLinking && true
       } else {
         isTrackLinking = isTrackLinking && false
       }
-=======
->>>>>>> 0b7f3fbe
       this.drawTag(
         context,
         ratio,
         new Vector2D(rect.x1, rect.y1),
         this._color,
-<<<<<<< HEAD
-        isTrackLinking
-=======
+        isTrackLinking,
         checked
->>>>>>> 0b7f3fbe
       )
     }
     if (mode === DrawMode.CONTROL || this._selected || this._highlighted) {
