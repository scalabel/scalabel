--- conflicted
+++ resolved
@@ -107,11 +107,6 @@
     let rectStyle = makeRect2DStyle()
     let assignColor: (i: number) => number[] = () => [0]
 
-<<<<<<< HEAD
-    // const state: State = Session.getState()
-    // const categoryIndex: number = state.user.select.category
-=======
->>>>>>> 96f4dfad
     const categoryColor: string = this._config.categoryColors[this.category[0]]
 
     switch (mode) {
