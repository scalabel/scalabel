import * as THREE from "three"

import { selectLabel, selectLabel3dType } from "../../action/select"
import {
  deactivateSpan,
  pauseSpan,
  resetSpan,
  resumeSpan,
  undoSpan
} from "../../action/common"
import Session from "../../common/session"
import {
  DataType,
  Key,
  LabelTypeName,
  ViewerConfigTypeName
} from "../../const/common"
import { getCurrentViewerConfig } from "../../functional/state_util"
import { makePointCloudViewerConfig, makeSensor } from "../../functional/states"
import { Vector3D } from "../../math/vector3d"
import {
  INVALID_ID,
  PointCloudViewerConfigType,
  SensorType,
  State,
  ViewerConfigType
} from "../../types/state"
import { commitLabels } from "../states"
import { Label3D } from "./label3d"
import { makeDrawableLabel3D } from "./label3d_list"
import { alert } from "../../common/alert"
import { Severity } from "../../types/common"

/**
 * Handles user interactions with labels
 */
export class Label3DHandler {
  /** highlighted label */
  private _highlightedLabel: Label3D | null
  /** whether mouse is down on the selected box */
  private _mouseDownOnSelection: boolean
  /** The hashed list of keys currently down */
  private _keyDownMap: { [key: string]: boolean }
  /** viewer config */
  private _viewerConfig: ViewerConfigType
  /** index of selected item */
  private _selectedItemIndex: number
  /** Sensors that are currently in use */
  private _sensorIds: number[]
  /** Current sensor */
  private _sensor: SensorType
  /** camera */
  private _camera: THREE.Camera
  /** timer for throttling committing effects of key presses to state */
  private _keyThrottleTimer: ReturnType<typeof setTimeout> | null
  /** Whether tracking is enabled */
  private readonly _tracking: boolean
  /** Recorded state of last update */
  private _state: State

  /**
   * Constructor
   *
   * @param camera
   * @param tracking
   */
  constructor(camera: THREE.Camera, tracking: boolean) {
    this._highlightedLabel = null
    this._mouseDownOnSelection = false
    this._keyDownMap = {}
    this._viewerConfig = makePointCloudViewerConfig(-1)
    this._selectedItemIndex = -1
    this._sensorIds = []
    this._sensor = makeSensor(-1, "", DataType.POINT_CLOUD)
    this._camera = camera
    this._keyThrottleTimer = null
    this._tracking = tracking
    this._state = Session.getState()
  }

  /** Set camera */
  public set camera(camera: THREE.Camera) {
    this._camera = camera
  }

  /**
   * Get camera
   */
  public get camera(): THREE.Camera {
    return this._camera
  }

  /**
   * Update handler params when state updated
   *
   * @param state
   * @param itemIndex
   * @param viewerId
   */
  public updateState(state: State, itemIndex: number, viewerId: number): void {
    this._state = state
    this._selectedItemIndex = itemIndex
    this._viewerConfig = getCurrentViewerConfig(state, viewerId)
    this._sensorIds = Object.keys(state.task.sensors).map((key) => Number(key))
    if (this._viewerConfig.sensor in state.task.sensors) {
      this._sensor = state.task.sensors[this._viewerConfig.sensor]
    }
  }

  /**
   * Handle double click, select label for editing
   *
   * @returns true if consumed, false otherwise
   */
  public onDoubleClick(): boolean {
    this.selectHighlighted()
    return this._highlightedLabel !== null
  }

  /**
   * Process mouse down action
   *
   * @param x
   * @param y
   */
  public onMouseDown(x: number, y: number): boolean {
    if (Session.label3dList.control.highlighted) {
      this._mouseDownOnSelection = true
      if (Session.label3dList.selectedLabel !== null) {
        const shape = Session.label3dList.getCurrentShape()
        Session.label3dList.addShapeToHistShapes(shape)
      }
      Session.label3dList.control.onMouseDown(this._camera)
      return false
    }

    if (this._highlightedLabel !== null) {
      const consumed = this._highlightedLabel.onMouseDown(x, y, this._camera)
      if (consumed) {
        this._mouseDownOnSelection = true
        if (Session.label3dList.selectedLabel !== null) {
          const shape = Session.label3dList.getCurrentShape()
          Session.label3dList.addShapeToHistShapes(shape)
        }
        return false
      }
    }

    return false
  }

  /**
   * Process mouse up action
   */
  public onMouseUp(): boolean {
    let consumed = false
    if (Session.label3dList.control.visible) {
      consumed = Session.label3dList.control.onMouseUp()
    }
    if (!consumed && Session.label3dList.selectedLabel !== null) {
      Session.label3dList.selectedLabel.onMouseUp()
    }
    commitLabels(
      [...Session.label3dList.updatedLabels.values()],
      this._tracking
    )
    Session.label3dList.clearUpdatedLabels()
    // Set current label as selected label
    if (
      this._mouseDownOnSelection &&
      this._highlightedLabel !== Session.label3dList.selectedLabel
    ) {
      this.selectHighlighted()
    }
    this._mouseDownOnSelection = false
    return false
  }

  /**
   * Process mouse move action
   *
   * @param x NDC
   * @param y NDC
   * @param camera
   * @param raycastIntersection
   */
  public onMouseMove(
    x: number,
    y: number,
    raycastIntersection?: THREE.Intersection
  ): boolean {
    if (
      this._mouseDownOnSelection &&
      Session.label3dList.selectedLabel !== null &&
      Session.label3dList.control.visible &&
      Session.label3dList.control.highlighted
    ) {
      const consumed = Session.label3dList.control.onMouseMove(
        x,
        y,
        this._camera
      )
      if (consumed) {
        return true
      }
    }
    if (this._mouseDownOnSelection && this._highlightedLabel !== null) {
      this._highlightedLabel.onMouseMove(x, y, this._camera)
      return true
    } else {
      this.highlight(raycastIntersection)
    }

    return false
  }

  /**
   * Return initial label center based on label type and viewer type
   *
   * @param viewerType
   * @param labelType
   * @returns Vector3D
   */
  private getInitialCenter(
    viewerType: ViewerConfigTypeName,
    labelType: LabelTypeName
  ): Vector3D {
    const center = new Vector3D()
    switch (viewerType) {
      case ViewerConfigTypeName.POINT_CLOUD:
        center.fromState(
          (this._viewerConfig as PointCloudViewerConfigType).target
        )
        break
      case ViewerConfigTypeName.IMAGE_3D:
        if (labelType === LabelTypeName.PLANE_3D) {
          center.add(new Vector3D(0, 1, 10))
        } else {
          center.add(new Vector3D(0, 0, 10))
        }
        if (
          this._sensor.extrinsics != null &&
          this._sensor.extrinsics !== undefined
        ) {
          const worldDirection = new THREE.Vector3()
          this._camera.getWorldDirection(worldDirection)
          worldDirection.normalize()
          worldDirection.multiplyScalar(5)
          center.fromState(this._sensor.extrinsics.translation)
          center.add(new Vector3D().fromThree(worldDirection))
        }
        break
    }
    return center
  }

  /**
   * Add 3d label to viewer
   *
   * @param labelType_
   * @returns boolean: true if added, false otherwise
   */
  private add3dLabel(labelType_?: LabelTypeName): boolean {
    // Get center based on viewer type, label type
    const labelType =
      labelType_ !== undefined
        ? labelType_
        : Session.label3dList.currentLabelType
    const label = makeDrawableLabel3D(Session.label3dList, labelType)
    if (label !== null) {
      const center = this.getInitialCenter(
        this._viewerConfig.type as ViewerConfigTypeName,
        labelType
      )
      label.init(
        this._selectedItemIndex,
        Session.label3dList.currentCategory,
        center,
        this._sensorIds,
        undefined,
        this._state.task.config.tracking
      )
      Session.label3dList.addUpdatedLabel(label)
      commitLabels(
        [...Session.label3dList.updatedLabels.values()],
        this._tracking
      )
      Session.label3dList.clearUpdatedLabels()
      return true
    }
    return false
  }

  /**
   * Handle keyboard events
   *
   * @param {KeyboardEvent} e
   * @returns true if consumed, false otherwise
   */
  public onKeyDown(e: KeyboardEvent): boolean {
    const state = Session.getState()
    // TODO: break the cases into functions
    switch (e.key) {
      case Key.G_UP:
      case Key.G_LOW: {
        this.add3dLabel(LabelTypeName.PLANE_3D)
        break
      }
      case Key.SPACE: {
<<<<<<< HEAD
        return this.add3dLabel()
=======
        if (
          state.session.boxSpan &&
          state.task.boxSpan !== undefined &&
          !state.task.boxSpan.complete
        ) {
          break
        } else {
          return this.createLabel()
        }
>>>>>>> 9593c2fc
      }
      case Key.ESCAPE:
        if (state.session.boxSpan) {
          Session.dispatch(resetSpan())
        }
        return true
      case Key.ENTER:
        Session.dispatch(
          selectLabel(Session.label3dList.selectedLabelIds, -1, INVALID_ID)
        )
        return true
      case Key.P_UP:
      case Key.P_LOW:
        Session.dispatch(selectLabel3dType(LabelTypeName.PLANE_3D))
        return true
      case Key.B_UP:
      case Key.B_LOW:
        Session.dispatch(selectLabel3dType(LabelTypeName.BOX_3D))
        return true
      case Key.T_UP:
      case Key.T_LOW:
        if (this.isKeyDown(Key.SHIFT)) {
          if (Session.label3dList.selectedLabel !== null) {
            const shape = Session.label3dList.getCurrentShape()
            Session.label3dList.addShapeToHistShapes(shape)

            const target = (this._viewerConfig as PointCloudViewerConfigType)
              .target
            Session.label3dList.selectedLabel.move(
              new Vector3D().fromState(target).toThree()
            )
            commitLabels(
              [...Session.label3dList.updatedLabels.values()],
              this._tracking
            )
            Session.label3dList.clearUpdatedLabels()
          }
        }
        break
      case Key.F_UP:
      case Key.F_LOW:
        if (Session.label3dList.selectedLabel !== null) {
          const shape = Session.label3dList.getCurrentShape()
          Session.label3dList.addShapeToHistShapes(shape)

          const quaternionInverse = Session.label3dList.selectedLabel.orientation
            .clone()
            .invert()
          Session.label3dList.selectedLabel.rotate(quaternionInverse)
          commitLabels(
            [...Session.label3dList.updatedLabels.values()],
            this._tracking
          )
        }
        break
      case Key.Z_UP:
      case Key.Z_LOW:
        if (this.isKeyDown(Key.META) || this.isKeyDown(Key.CONTROL)) {
          const shape = Session.label3dList.getLastShape()
          if (shape !== null && Session.label3dList.selectedLabel !== null) {
            Session.label3dList.selectedLabel.setShape(shape)
            commitLabels(
              [...Session.label3dList.updatedLabels.values()],
              this._tracking
            )
          }
        }
        break
      case Key.Q_LOW:
        if (state.session.boxSpan) {
          Session.dispatch(pauseSpan())
        } else if (state.task.boxSpan !== undefined) {
          Session.dispatch(resumeSpan())
        }
        return true
      case Key.U_LOW:
        if (state.session.boxSpan) {
          Session.dispatch(undoSpan())
        }
        break
      default:
        break
    }
    if (Session.label3dList.selectedLabel !== null && !this.isKeyDown(e.key)) {
      const consumed = Session.label3dList.control.onKeyDown(e, this._camera)
      if (consumed) {
        const shape = Session.label3dList.getCurrentShape()
        Session.label3dList.addShapeToHistShapes(shape)

        this._keyDownMap[e.key] = true
        if (this._keyThrottleTimer !== null) {
          window.clearTimeout(this._keyThrottleTimer)
        }
        this.timedRepeat(() => {
          Session.label3dList.control.onKeyDown(e, this._camera)
          Session.label3dList.onDrawableUpdate()
        }, e.key)
        return true
      }
    }
    this._keyDownMap[e.key] = true
    return false
  }

  /**
   * Handle key up
   *
   * @param e
   */
  public onKeyUp(e: KeyboardEvent): boolean {
    // TODO: make _keyDownMap a Map
    // eslint-disable-next-line @typescript-eslint/no-dynamic-delete
    delete this._keyDownMap[e.key]
    if (Session.label3dList.selectedLabel !== null) {
      Session.label3dList.control.onKeyUp(e)
    }
    this._keyThrottleTimer = setTimeout(() => {
      if (Session.label3dList.updatedLabels.size > 0) {
        commitLabels(
          [...Session.label3dList.updatedLabels.values()],
          this._tracking
        )
        Session.label3dList.clearUpdatedLabels()
      }
    }, 200)
    return false
  }

  /**
   * Highlight label if ray from mouse is intersecting a label
   *
   * @param object
   * @param point
   * @param intersection
   */
  private highlight(intersection?: THREE.Intersection): void {
    if (this._highlightedLabel !== null) {
      this._highlightedLabel.setHighlighted()
    }
    this._highlightedLabel = null

    if (intersection !== undefined) {
      const object = intersection.object
      const label = Session.label3dList.getLabelFromRaycastedObject3D(object)

      if (label !== null) {
        label.setHighlighted(intersection)
        this._highlightedLabel = label
      }
    }
    Session.label3dList.control.setHighlighted(intersection)
  }

  /**
   * Whether a specific key is pressed down
   *
   * @param {string} key - the key to check
   * @return {boolean}
   */
  private isKeyDown(key: string): boolean {
    return this._keyDownMap[key]
  }

  /**
   * Select highlighted label
   */
  private selectHighlighted(): void {
    if (this._highlightedLabel !== null) {
      if (
        (this.isKeyDown(Key.CONTROL) || this.isKeyDown(Key.META)) &&
        this._highlightedLabel !== Session.label3dList.selectedLabel
      ) {
        Session.dispatch(
          selectLabel(
            Session.label3dList.selectedLabelIds,
            this._selectedItemIndex,
            this._highlightedLabel.labelId,
            this._highlightedLabel.category[0],
            this._highlightedLabel.attributes,
            true
          )
        )
      } else {
        Session.dispatch(
          selectLabel(
            Session.label3dList.selectedLabelIds,
            this._selectedItemIndex,
            this._highlightedLabel.labelId,
            this._highlightedLabel.category[0],
            this._highlightedLabel.attributes
          )
        )
      }
    }
  }

  /**
   * Repeat function as long as key is held down
   *
   * @param fn
   * @param key
   * @param timeout
   */
  private timedRepeat(fn: () => void, key: string, timeout: number = 30): void {
    if (this.isKeyDown(key)) {
      fn()
      setTimeout(() => this.timedRepeat(fn, key, timeout), timeout)
    }
  }

  /** Create new label */
  private createLabel(): boolean {
    const label = makeDrawableLabel3D(
      Session.label3dList,
      Session.label3dList.currentLabelType
    )
    if (label !== null) {
      const center = new Vector3D()
      switch (this._viewerConfig.type) {
        case ViewerConfigTypeName.POINT_CLOUD:
          center.fromState(
            (this._viewerConfig as PointCloudViewerConfigType).target
          )
          break
        case ViewerConfigTypeName.IMAGE_3D:
          if (this._sensor.extrinsics !== undefined) {
            const worldDirection = new THREE.Vector3()
            this._camera.getWorldDirection(worldDirection)
            worldDirection.normalize()
            worldDirection.multiplyScalar(5)
            center.fromState(this._sensor.extrinsics.translation)
            center.add(new Vector3D().fromThree(worldDirection))
          }
      }
      label.init(
        this._selectedItemIndex,
        Session.label3dList.currentCategory,
        center,
        this._sensorIds,
        undefined,
        this._state.task.config.tracking
      )

      if (Session.getState().session.boxSpan) {
        const box = Session.getState().task.boxSpan
        if (box !== undefined) {
          if (box.complete) {
            try {
              label.move(box.center)
              label.rotate(box.rotation)
              label.scale(box.dimensions, box.center, true)
              Session.dispatch(deactivateSpan())
            } catch (err) {
              alert(Severity.ERROR, err.message)
            }
          }
        }
      }

      Session.label3dList.addUpdatedLabel(label)
      commitLabels(
        [...Session.label3dList.updatedLabels.values()],
        this._tracking
      )
      Session.label3dList.clearUpdatedLabels()
      alert(Severity.SUCCESS, "Box successfully created")
      return true
    }
    return false
  }
}<|MERGE_RESOLUTION|>--- conflicted
+++ resolved
@@ -307,9 +307,6 @@
         break
       }
       case Key.SPACE: {
-<<<<<<< HEAD
-        return this.add3dLabel()
-=======
         if (
           state.session.boxSpan &&
           state.task.boxSpan !== undefined &&
@@ -319,7 +316,6 @@
         } else {
           return this.createLabel()
         }
->>>>>>> 9593c2fc
       }
       case Key.ESCAPE:
         if (state.session.boxSpan) {
