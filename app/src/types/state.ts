--- conflicted
+++ resolved
@@ -562,13 +562,8 @@
   numUpdates: number
   /** Alerts */
   alerts: AlertType[]
-<<<<<<< HEAD
-  /** Box span toggled */
-  boxSpan: boolean
-=======
   /** 3D-specific information */
   info3D: Info3DType
->>>>>>> 4a7c5d9f
 }
 
 export interface State {
