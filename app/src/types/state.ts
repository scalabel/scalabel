import { AttributeToolType } from "../const/common"
import { Span3D } from "../drawable/3d/box_span/span3d"

export type IdType = string
export const INVALID_ID: IdType = ""

// Have to define those map because
// we can't use alias of string as an index signature parameter type
export interface LabelIdMap {
  [key: string]: LabelType
}

export interface ShapeIdMap {
  [key: string]: ShapeAllType
}

export interface TrackIdMap {
  [key: string]: TrackType
}

/**
 * Interfaces for immutable states
 */
export interface LabelType {
  /** ID of the label */
  id: IdType
  /** The item index */
  item: number
  /** Associated data sources */
  sensors: number[]
  /** type of the label */
  type: string
  /** The category ID */
  category: number[]
  /** Attributes */
  attributes: { [key: number]: number[] }
  /** Parent label ID */
  parent: IdType
  /** Children label IDs */
  children: IdType[]
  /** Shape ids of the label */
  shapes: IdType[]
  /** connected track */
  track: IdType
  /** order of the label among all the labels */
  order: number
  /** whether the label is created manually */
  manual: boolean
  /** Has shape changed? e.g. vertex is added/deleted. */
  changed: boolean
  /** whether the label has been annotated as checked. */
  checked: boolean
}

export interface TrackType {
  /** ID of the track */
  id: IdType
  /** type */
  type: string
  /** labels in this track {item index: label id} */
  labels: { [key: number]: IdType }
}

export interface ShapeType {
  /** ID of the shape */
  id: IdType
  /** Label ID of the shape */
  label: IdType[]
  /** type string of the shape. Value from common/types.ShapeType */
  shapeType: string
}

export interface SimpleRect {
  /** The x-coordinate of upper left corner */
  x1: number
  /** The y-coordinate of upper left corner */
  y1: number
  /** The x-coordinate of lower right corner */
  x2: number
  /** The y-coordinate of lower right corner */
  y2: number
}

export interface RectType extends ShapeType, SimpleRect {}

export interface PolygonType extends ShapeType {
  /** array of control points */
  points: PolyPathPoint2DType[]
}

export interface Vector2Type {
  /** The x-coordinate */
  x: number
  /** The y-coordinate */
  y: number
}

export interface Vector3Type {
  /** The x-coordinate */
  x: number
  /** The y-coordinate */
  y: number
  /** The z-coordinate */
  z: number
}

export interface Vector4Type {
  /** The w-coordinate */
  w: number
  /** The x-coordinate */
  x: number
  /** The y-coordinate */
  y: number
  /** The z-coordinate */
  z: number
}

export interface SimpleCube {
  /** Center of the cube */
  center: Vector3Type
  /** size */
  size: Vector3Type
  /** orientation */
  orientation: Vector3Type
  /** Anchor corner index for reshaping */
  anchorIndex: number
}

export interface CubeType extends ShapeType, SimpleCube {}

export type Point2DType = Vector2Type

export enum PathPointType {
  UNKNOWN = "null",
  LINE = "line",
  CURVE = "bezier",
  MID = "mid"
}

export interface SimplePathPoint2DType extends Vector2Type {
  /** type of the point in the path. */
  pointType: PathPointType
}

export interface PathPoint2DType extends SimplePathPoint2DType, ShapeType {}

/**
 * This is a point on the polygon 2d. So the point itself doesn't have an ID
 * and it is not standalone shape
 */
export interface PolyPathPoint2DType extends Vector2Type {
  /** type of the point in the path. value from common/types.PathPointType */
  pointType: string
}

export interface Plane3DType extends ShapeType {
  /** Plane origin in world */
  center: Vector3Type
  /** orientation in Euler */
  orientation: Vector3Type
}

export type ShapeAllType =
  | ShapeType
  | RectType
  | CubeType
  | PolygonType
  | Plane3DType
  | Node2DType

export interface IndexedShapeType {
  /** ID of the shape */
  id: IdType
  /** Label ID of the shape */
  labels: IdType[]
  /** type string of the shape. Value from common/types.ShapeType */
  shapeType: string
  /** Shape data */
  shape: ShapeType
}

export enum ColorSchemeType {
  IMAGE = "image",
  DEPTH = "depth",
  HEIGHT = "height"
}

export interface ViewerConfigType {
  /** string indicating type */
  type: string
  /** whether to show */
  show: boolean
  /** which data sources to view */
  sensor: number
  /** id of pane this belongs to */
  pane: number
  /**
   * Set if synchronized with compatible viewer configs,
   * must be same type for now
   */
  synchronized: boolean
  /** whether to hide non-selected labels */
  hideLabels: boolean
}

export interface ImageViewerConfigType extends ViewerConfigType {
  /** The width of the image */
  imageWidth: number
  /** The height of the image */
  imageHeight: number
  /** View scale */
  viewScale: number
  /** Display Scroll Top */
  displayTop: number
  /** Display Scroll Left */
  displayLeft: number
}

export interface PointCloudViewerConfigType extends ViewerConfigType {
  /** Camera position */
  position: Vector3Type
  /** Viewing direction */
  target: Vector3Type
  /** Up direction of the camera */
  verticalAxis: Vector3Type
  /** Whether to flip the direction of the axis locks */
  flipAxis: boolean
  /** Camera rotation lock */
  lockStatus: number
  /** Camera rotation direction */
  cameraRotateDir?: boolean
  /** Color scheme for the point cloud */
  colorScheme: ColorSchemeType
  /** Has the camera been transformed */
  cameraTransformed: boolean
}

export interface Image3DViewerConfigType extends ImageViewerConfigType {
  /** If set, sensor id of point cloud to use as reference */
  pointCloudSensor: number
<<<<<<< HEAD
  /** whether to overlay point cloud */
  pointCloudOverlay: boolean
=======
>>>>>>> e5f2a6b7
  /** Viewing direction */
  target: Vector3Type
  /** Up direction of the camera */
  verticalAxis: Vector3Type
}

export interface HomographyViewerConfigType extends Image3DViewerConfigType {
  /** Distance to plane */
  distance: number
}

export interface CameraIntrinsicsType {
  /** focal length 2d */
  focalLength: Vector2Type
  /** focal center 2d */
  focalCenter: Vector2Type
}

export type IntrinsicsType = CameraIntrinsicsType

export interface ExtrinsicsType {
  /** rotation to data source frame */
  rotation: Vector4Type
  /** translation to data source frame */
  translation: Vector3Type
}

export interface SensorType {
  /** id */
  id: number
  /** name */
  name: string
  /** data type */
  type: string
  /** intrinsics */
  intrinsics?: IntrinsicsType
  /** extrinsics */
  extrinsics?: ExtrinsicsType
}

export interface SensorMapType {
  [id: number]: SensorType
}

export interface ItemType {
  /** project name */
  names?: { [id: number]: string }
  /** The ID of the item */
  id: IdType
  /** The index of the item */
  index: number
  /** Map between data source id and url */
  urls: { [id: number]: string }
  /** Labels of the item */
  labels: LabelIdMap // List of label
  /** shapes of the labels on this item */
  shapes: ShapeIdMap
  /** the timestamp for the item */
  timestamp: number
  /** video item belongs to */
  videoName: string
  /** intrinsics, overrides data source if present */
  intrinsics?: { [id: number]: IntrinsicsType }
  /** extrinsics, overrides data source if present */
  extrinsics?: { [id: number]: ExtrinsicsType }
}

export interface Node2DType extends Vector2Type, ShapeType {
  /** name */
  name: string
  /** color */
  color?: number[]
  /** set if hidden */
  hidden?: boolean
}

// TODO: This only supports points for now.
// Needs to be extended to support polygons as basic part type
export interface Label2DTemplateType {
  /** spec name */
  name: string
  /** template */
  nodes: Node2DType[]
  /** connections between points represented as array of 2d tuples */
  edges: Array<[number, number]>
}

export interface Category {
  /** Category name */
  name: string
  /** Children categories if tree structure */
  subcategories?: Category[]
}

export interface Attribute {
  /** Attribute tool type */
  type: AttributeToolType
  /** Attribute name */
  name: string
  /** Values of attribute */
  values: string[]
  /** Tag text */
  tag: string
  /** Tag prefix */
  tagPrefix: string
  /** Tag suffixes */
  tagSuffixes: string[]
  /** button colors */
  buttonColors?: string[]
}

/*
  Those properties are not changed during the lifetime of a session.
  It also make SatProps smaller. When in doubt; put the props in config in favor
  of smaller SatProps.
 */
export interface ConfigType {
  /** Project name */
  projectName: string
  /** item type */
  itemType: string
  /** Label types available for the session */
  labelTypes: string[]
  /** Custom label template */
  label2DTemplates: { [name: string]: Label2DTemplateType }
  /** Policy types available for session */
  policyTypes: string[]
  /** Task size */
  taskSize: number
  /** Keyframe interval */
  keyInterval: number
  /** Whether to track */
  tracking: boolean
  /** Handler URL */
  handlerUrl: string
  /** Page title */
  pageTitle: string
  /** Instruction page URL */
  instructionPage: string
  /** Bundle file */
  bundleFile: string
  /** Categories */
  categories: string[]
  /** Categories in tree structure*/
  treeCategories: Category[]
  /** Attributes */
  attributes: Attribute[]
  /** task id */
  taskId: IdType
  /** Whether or not in demo mode */
  demoMode: boolean
  /** whether to use autosave */
  autosave: boolean
  /** whether bots are enabled */
  bots: boolean
}

export enum SplitType {
  HORIZONTAL = "horizontal",
  VERTICAL = "vertical"
}

export interface PaneType {
  /** id of the pane */
  id: number
  /** id of parent pane, negative for root */
  parent: number
  /** If leaf, >= 0 */
  viewerId: number
  /** Whether to hide pane */
  hide: boolean
  /**
   * Which child is the primary pane to apply sizing to.
   * Other child is sized based on the size of the primary child
   * (100% - primary width)
   */
  primary?: "first" | "second"
  /** Size of primary pane. */
  primarySize?: number | string
  /** Split type, horizontal or vertical */
  split?: SplitType
  /** Min size of primary pane */
  minPrimarySize?: number
  /** Max size of primary pane */
  maxPrimarySize?: number
  /** Id of first child if not leaf */
  child1?: number
  /** Id of second child if not leaf */
  child2?: number
  /** Number of children that are vertical splits */
  numVerticalChildren: number
  /** Number of children that are horizontal splits */
  numHorizontalChildren: number
}

export interface LayoutType {
  /** Width of the tool bar */
  toolbarWidth: number
  /** max viewer config id */
  maxViewerConfigId: number
  /** max viewer config id */
  maxPaneId: number
  /** top level pane node */
  rootPane: number
  /** map between pane id and pane states */
  panes: { [id: number]: PaneType }
}

export interface TaskStatus {
  /** max order number */
  maxOrder: number
}

export interface SubmitData {
  /** time of the submission (client side) */
  time: number
  /** author of the submission */
  user: string
}

export interface Progress {
  /** data on submissions */
  submissions: SubmitData[]
}
export interface TaskType {
  /** Configurations */
  config: ConfigType
  /** The current state */
  status: TaskStatus
  /** Items */
  items: ItemType[]
  /** tracks */
  tracks: TrackIdMap
  /** data sources */
  sensors: SensorMapType
  /** info on task progress */
  progress: Progress
}

export interface Select {
  /** Currently viewed item index */
  item: number
  /** Map between item indices and label id's */
  labels: { [index: number]: IdType[] }
  /** Map between label id's and shape id's */
  shapes: { [index: string]: IdType }
  /** selected category */
  category: number
  /** selected attributes */
  attributes: { [key: number]: number[] }
  /** selected label type */
  labelType: number
  /** selected track policy type */
  policyType: number
}

/**
 * User information that may persist across sessions
 */
export interface UserType {
  /** user id. the worker can be a guest or registered user */
  id: IdType
  /** the selection of the current user */
  select: Select
  /** interface layout */
  layout: LayoutType
  /** Viewer configurations, only id 0 & 1 for now (main & assistant) */
  viewerConfigs: { [id: number]: ViewerConfigType }
}

export interface ItemStatus {
  /** Whether data source in item is loaded */
  sensorDataLoaded: { [id: number]: boolean }
}

export const enum ConnectionStatus {
  NOTIFY_SAVED,
  SAVED,
  SAVING,
  RECONNECTING,
  UNSAVED,
  COMPUTING,
  COMPUTE_DONE,
  NOTIFY_COMPUTE_DONE,
  SUBMITTING,
  SUBMITTED,
  NOTIFY_SUBMITTED
}

export const enum ModeStatus {
  ANNOTATING,
  SELECTING
}

export interface AlertType {
  /** alert id */
  id: string
  /** alert message */
  message: string
  /** alert severity */
  severity: string
  /** alert timeout */
  timeout: number
}

export interface Info3DType {
  /** Box span toggled */
  isBoxSpan: boolean
  /** Bounding box created by spanning mode */
  boxSpan: Span3D | null
  /** Ground plane toggled */
  showGroundPlane: boolean
}

/**
 * Information for this particular session
 */
export interface SessionType {
  /**
   * a unique id for each session. When the same assignment/task is opened
   * twice, they will have different session ids.
   * It is uid of the session
   */
  id: IdType
  /** Start time */
  startTime: number
  /** Item statuses */
  itemStatuses: ItemStatus[]
  /** Track linking toggled */
  trackLinking: boolean
  /** Current connection status */
  status: ConnectionStatus
  /** Current mode */
  mode: ModeStatus
  /** Number of time status has changed */
  numUpdates: number
  /** Alerts */
  alerts: AlertType[]
  /** 3D-specific information */
  info3D: Info3DType
}

export interface State {
  /**
   * Task config and labels. It is irrelevant who makes the labels and other
   * content in task
   */
  task: TaskType
  /** User information that can be persistent across sessions */
  user: UserType
  /** Info particular to this session */
  session: SessionType
}

// Make properties optional at all levels of nested object
type RecursivePartial<T> = {
  [P in keyof T]?: RecursivePartial<T[P]>
}

/**
 * State where all properties are optional
 * Used for initialization with test objects
 */
export type DeepPartialState = RecursivePartial<State><|MERGE_RESOLUTION|>--- conflicted
+++ resolved
@@ -238,11 +238,8 @@
 export interface Image3DViewerConfigType extends ImageViewerConfigType {
   /** If set, sensor id of point cloud to use as reference */
   pointCloudSensor: number
-<<<<<<< HEAD
   /** whether to overlay point cloud */
   pointCloudOverlay: boolean
-=======
->>>>>>> e5f2a6b7
   /** Viewing direction */
   target: Vector3Type
   /** Up direction of the camera */
