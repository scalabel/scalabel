--- conflicted
+++ resolved
@@ -234,15 +234,12 @@
 export interface Image3DViewerConfigType extends ImageViewerConfigType {
   /** If set, sensor id of point cloud to use as reference */
   pointCloudSensor: number
-<<<<<<< HEAD
   /** whether to overlay point cloud */
   pointCloudOverlay: boolean
-=======
   /** Viewing direction */
   target: Vector3Type
   /** Up direction of the camera */
   verticalAxis: Vector3Type
->>>>>>> ce3f9339
 }
 
 export interface HomographyViewerConfigType extends Image3DViewerConfigType {
