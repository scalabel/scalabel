--- conflicted
+++ resolved
@@ -227,7 +227,6 @@
               })}
             </div>
           )}
-<<<<<<< HEAD
           {this.state.task.config.bots && (
             <div>
               {makeButton("Predict", () => {
@@ -235,16 +234,6 @@
               })}
             </div>
           )}
-          {this.state.user.viewerConfigs[0].type ===
-            ViewerConfigTypeName.IMAGE_3D && (
-            <div>
-              {makeButton("Homography", () => {
-                this.toggleHomographyView(this.state)
-              })}
-            </div>
-          )}
-=======
->>>>>>> c51b41e3
         </div>
         <ToastContainer hideProgressBar transition={Slide} />
       </div>
