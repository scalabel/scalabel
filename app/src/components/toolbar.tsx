--- conflicted
+++ resolved
@@ -29,11 +29,12 @@
 import { addLabelTag } from "../action/tag"
 import { renderTemplate } from "../common/label"
 import Session from "../common/session"
-<<<<<<< HEAD
-import { Key, LabelTypeName, ViewerConfigTypeName } from "../const/common"
-=======
-import { ItemTypeName, Key, LabelTypeName } from "../const/common"
->>>>>>> 4a7c5d9f
+import {
+  ItemTypeName,
+  Key,
+  LabelTypeName,
+  ViewerConfigTypeName
+} from "../const/common"
 import { getSelectedTracks } from "../functional/state_util"
 import {
   isValidId,
@@ -205,18 +206,6 @@
               this.deletePressed()
             })}
           </div>
-<<<<<<< HEAD
-          <div>
-            {this.state.session.boxSpan || this.state.task.boxSpan !== undefined
-              ? makeButton("Cancel", () => {
-                  this.deactivateSpan()
-                  alert(Severity.WARNING, "Box was not generated")
-                })
-              : makeButton("Activate span", () => {
-                  this.activateSpan()
-                })}
-          </div>
-=======
           {(this.state.task.config.itemType === ItemTypeName.POINT_CLOUD ||
             this.state.task.config.itemType ===
               ItemTypeName.POINT_CLOUD_TRACKING) && (
@@ -232,7 +221,6 @@
                   })}
             </div>
           )}
->>>>>>> 4a7c5d9f
           {this.state.task.config.tracking && (
             <div>
               {this.state.session.trackLinking
@@ -488,7 +476,6 @@
   private deactivateSpan(): void {
     Session.dispatch(deactivateSpan())
   }
-<<<<<<< HEAD
 
   /**
    * Toggle homography view
@@ -525,6 +512,4 @@
       )
     }
   }
-=======
->>>>>>> 4a7c5d9f
 }