--- conflicted
+++ resolved
@@ -220,17 +220,6 @@
               })}
             </div>
           )}
-<<<<<<< HEAD
-          {this.state.user.viewerConfigs[0].type ===
-            ViewerConfigTypeName.IMAGE_3D && (
-            <div>
-              {makeButton("BEV", () => {
-                this.toggleHomographyView(this.state)
-              })}
-            </div>
-          )}
-=======
->>>>>>> b0eaaca5
         </div>
         <ToastContainer hideProgressBar transition={Slide} />
       </div>
