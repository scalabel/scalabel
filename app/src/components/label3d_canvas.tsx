import { StyleRules, withStyles } from "@material-ui/core/styles"
import createStyles from "@material-ui/core/styles/createStyles"
import * as React from "react"
import { connect } from "react-redux"
import * as THREE from "three"

import Session from "../common/session"
<<<<<<< HEAD
import { LabelTypeName, ViewerConfigTypeName } from "../const/common"
import { registerSpanPoint, updateSpanPoint } from "../action/common"
=======
import { ViewerConfigTypeName } from "../const/common"
import { registerSpanPoint, updateSpanPoint } from "../action/span3d"
>>>>>>> 4a7c5d9f
import { Label3DHandler } from "../drawable/3d/label3d_handler"
import { isCurrentFrameLoaded } from "../functional/state_util"
import { Image3DViewerConfigType, State } from "../types/state"
import { MAX_SCALE, MIN_SCALE, updateCanvasScale } from "../view_config/image"
import { convertMouseToNDC } from "../view_config/point_cloud"
import {
  DrawableCanvas,
  DrawableProps,
  mapStateToDrawableProps
} from "./viewer"
import { Crosshair, Crosshair2D } from "./crosshair"
import { Vector3D } from "../math/vector3d"
<<<<<<< HEAD
import { Plane3D } from "../drawable/3d/plane3d"
import { Vector2D } from "../math/vector2d"
=======
import { GroundPlane3D } from "../drawable/3d/ground_plane3d"
>>>>>>> 4a7c5d9f

const styles = (): StyleRules<"label3d_canvas", {}> =>
  createStyles({
    label3d_canvas: {
      position: "absolute",
      height: "100%",
      width: "100%"
    }
  })

interface ClassType {
  /** CSS canvas name */
  label3d_canvas: string
}

interface Props extends DrawableProps {
  /** CSS class */
  classes: ClassType
  /** container */
  display: HTMLDivElement | null
  /** viewer id */
  id: number
  /** camera */
  camera: THREE.Camera
}

/**
 * Normalize mouse coordinates to make canvas left top origin
 *
 * @param x
 * @param y
 * @param canvas
 */
function normalizeCoordinatesToCanvas(
  x: number,
  y: number,
  canvas: HTMLCanvasElement
): number[] {
  return [
    x - canvas.getBoundingClientRect().left,
    y - canvas.getBoundingClientRect().top
  ]
}

/**
 * Canvas Viewer
 */
export class Label3dCanvas extends DrawableCanvas<Props> {
  /** Canvas to draw on */
  private canvas: HTMLCanvasElement | null
  /** Container */
  private display: HTMLDivElement | null
  /** Current scale */
  private scale: number
  /** ThreeJS Renderer */
  private renderer?: THREE.WebGLRenderer
  /** ThreeJS Camera */
  private readonly camera: THREE.Camera
  /** raycaster */
  private readonly _raycaster: THREE.Raycaster
  /** The hashed list of keys currently down */
  private _keyDownMap: { [key: string]: boolean }
  /** Flag set if data is 2d */
  private data2d: boolean
  /** The crosshair */
  private readonly crosshair: React.RefObject<Crosshair2D>
<<<<<<< HEAD
=======
  /** Ground plane */
  private groundPlane: GroundPlane3D | null
>>>>>>> 4a7c5d9f

  /** drawable label list */
  private readonly _labelHandler: Label3DHandler

  /** key up listener */
  private readonly _keyUpListener: (e: KeyboardEvent) => void
  /** key down listener */
  private readonly _keyDownListener: (e: KeyboardEvent) => void
  /** drawable callback */
  private readonly _drawableUpdateCallback: () => void

  /**
   * Constructor, ons subscription to store
   *
   * @param {Object} props: react props
   * @param props
   */
  constructor(props: Readonly<Props>) {
    super(props)
    this.camera = props.camera

    this._labelHandler = new Label3DHandler(this.camera, this.props.tracking)

    this.display = null
    this.canvas = null
    this.scale = 1
    this.data2d = false

    this._raycaster = new THREE.Raycaster()
    this._raycaster.near = 1.0
    this._raycaster.far = 100.0
    this._raycaster.params = {
      ...this._raycaster.params,
      Line: { threshold: 0.02 }
    }
    this.crosshair = React.createRef()
<<<<<<< HEAD
=======
    this.groundPlane = null
>>>>>>> 4a7c5d9f

    this._keyDownMap = {}

    this._keyUpListener = (e) => {
      this.onKeyUp(e)
    }
    this._keyDownListener = (e) => {
      this.onKeyDown(e)
    }
    this._drawableUpdateCallback = this.renderThree.bind(this)
  }

  /**
   * Mount callback
   */
  public componentDidMount(): void {
    super.componentDidMount()
    document.addEventListener("keydown", this._keyDownListener)
    document.addEventListener("keyup", this._keyUpListener)
    Session.label3dList.subscribe(this._drawableUpdateCallback)
  }

  /**
   * Unmount callback
   */
  public componentWillUnmount(): void {
    super.componentWillUnmount()
    document.removeEventListener("keydown", this._keyDownListener)
    document.removeEventListener("keyup", this._keyUpListener)
    Session.label3dList.unsubscribe(this._drawableUpdateCallback)
  }

  /**
   * Set the current cursor
   *
   * @param {string} cursor - cursor type
   */
  public setCursor(cursor: string): void {
    if (this.canvas !== null) {
      this.canvas.style.cursor = cursor
    }
  }

  /**
   * Render function
   *
   * @return {React.Fragment} React fragment
   */
  public render(): JSX.Element[] {
    const { classes } = this.props

    let canvas = (
      <canvas
        key={`label3d-canvas-${this.props.id}`}
        className={classes.label3d_canvas}
        ref={(ref) => {
          this.initializeRefs(ref)
        }}
        onMouseDown={(e) => {
          this.onMouseDown(e)
        }}
        onMouseUp={(e) => {
          this.onMouseUp(e)
        }}
        onMouseMove={(e) => {
          this.onMouseMove(e)
        }}
        onDoubleClick={(e) => {
          this.onDoubleClick(e)
        }}
      />
    )

    const ch = (
      <Crosshair
        key={`crosshair-canvas3d-${this.props.id}`}
        display={this.display}
        innerRef={this.crosshair}
      />
    )

    if (this.display !== null) {
      const displayRect = this.display.getBoundingClientRect()
      canvas = React.cloneElement(canvas, {
        height: displayRect.height,
        width: displayRect.width
      })
    }

<<<<<<< HEAD
    return Session.getState().session.boxSpan ? [ch, canvas] : [canvas]
=======
    return Session.getState().session.info3D.isBoxSpan ? [ch, canvas] : [canvas]
>>>>>>> 4a7c5d9f
  }

  /**
   * Handles canvas redraw
   *
   * @return {boolean}
   */
  public redraw(): boolean {
    if (this.canvas !== null) {
      const sensor = this.state.user.viewerConfigs[this.props.id].sensor
      if (isCurrentFrameLoaded(this.state, sensor)) {
        this.updateRenderer()
        this.renderThree()
      } else if (this.renderer !== null && this.renderer !== undefined) {
        this.renderer.clear()
      }
    }
    return true
  }

  /**
   * Handle mouse down
   *
   * @param {React.MouseEvent<HTMLCanvasElement>} e
   */
  public onMouseDown(e: React.MouseEvent<HTMLCanvasElement>): void {
    if (this.canvas === null || this.checkFreeze()) {
      return
    }
    const normalized = normalizeCoordinatesToCanvas(
      e.clientX,
      e.clientY,
      this.canvas
    )
    const NDC = convertMouseToNDC(normalized[0], normalized[1], this.canvas)
    const x = NDC[0]
    const y = NDC[1]
    if (this._labelHandler.onMouseDown(x, y)) {
      e.stopPropagation()
    }

    Session.label3dList.onDrawableUpdate()
  }

  /**
   * Handle mouse up
   *
   * @param {React.MouseEvent<HTMLCanvasElement>} e
   */
  public onMouseUp(e: React.MouseEvent<HTMLCanvasElement>): void {
    if (this.canvas === null || this.checkFreeze()) {
      return
    }
    const state = Session.getState()
<<<<<<< HEAD
    if (state.session.boxSpan && state.task.boxSpan !== undefined) {
      // send mouse position to register new point in span box
      if (!state.task.boxSpan.complete) {
=======
    if (
      state.session.info3D.isBoxSpan &&
      state.session.info3D.boxSpan !== null
    ) {
      // send mouse position to register new point in span box
      if (!state.session.info3D.boxSpan.complete) {
>>>>>>> 4a7c5d9f
        Session.dispatch(registerSpanPoint())
      }
    } else if (this._labelHandler.onMouseUp()) {
      e.stopPropagation()
    }
  }

  /**
   * Handle mouse move
   *
   * @param {React.MouseEvent<HTMLCanvasElement>} e
   */
  public onMouseMove(e: React.MouseEvent<HTMLCanvasElement>): void {
    if (this.canvas === null || this.checkFreeze()) {
      return
    }

    if (this.crosshair.current !== null) {
      this.crosshair.current.onMouseMove(e)
    }

    const normalized = normalizeCoordinatesToCanvas(
      e.clientX,
      e.clientY,
      this.canvas
    )

    const newX = normalized[0]
    const newY = normalized[1]

    const NDC = convertMouseToNDC(newX, newY, this.canvas)
    const x = NDC[0]
    const y = NDC[1]

    this.camera.updateMatrixWorld(true)
    this._raycaster.setFromCamera(new THREE.Vector2(x, y), this.camera)

    const state = Session.getState()
<<<<<<< HEAD
    if (state.session.boxSpan) {
      this.setCursor("crosshair")

      // TODO: figure out why this offset is necessary
      const offset = new THREE.Vector3(0, 0, -1.5)
      const plane = new THREE.Plane(new THREE.Vector3(0, 0, 1), 0).translate(
        offset
      )

      // Check if ground plane in current item
      const selectedItem = state.user.select.item
      const labels = Session.label3dList.labels()
      const itemPlanes = labels.filter(
        (l) =>
          l.item === selectedItem && l.label.type === LabelTypeName.PLANE_3D
      )
      if (itemPlanes.length > 0) {
        const itemPlane = itemPlanes[0] as Plane3D
        const normal = new THREE.Vector3(0, 0, 1)
        normal.applyQuaternion(itemPlane.orientation)
        plane.setFromNormalAndCoplanarPoint(normal, itemPlane.center)
      }

      const intersects = new THREE.Vector3()
      this._raycaster.ray.intersectPlane(plane, intersects)
      Session.dispatch(updateSpanPoint(new Vector3D().fromThree(intersects)))
      if (state.task.boxSpan !== undefined) {
        state.task.boxSpan.updatePointTmp(
          new Vector2D(x, y),
          plane,
          this.camera
=======
    if (state.session.info3D.isBoxSpan) {
      this.setCursor("crosshair")
      if (this.groundPlane === null) {
        const groundPlanePoints = Session.getState().session.info3D.groundPlane

        if (groundPlanePoints !== null) {
          const points: THREE.Vector3[] = []
          for (let i = 0; i < groundPlanePoints.length; i += 3) {
            points.push(
              new THREE.Vector3(
                groundPlanePoints[i],
                groundPlanePoints[i + 1],
                groundPlanePoints[i + 2]
              )
            )
          }
          this.groundPlane = new GroundPlane3D(points)
        }
      } else {
        const intersects = new THREE.Vector3()
        this._raycaster.ray.intersectPlane(this.groundPlane.plane, intersects)
        Session.dispatch(
          updateSpanPoint(new Vector3D().fromThree(intersects), y)
>>>>>>> 4a7c5d9f
        )
      }
    } else {
      this.setCursor("default")
      const shapes = Session.label3dList.raycastableShapes
      const intersects = this._raycaster.intersectObjects(
        // Need to do this middle conversion because ThreeJS does not specify
        // as readonly, but this should be readonly for all other purposes
        (shapes as unknown) as THREE.Object3D[],
        false
      )

      const consumed =
        intersects.length > 0
          ? this._labelHandler.onMouseMove(x, y, intersects[0])
          : this._labelHandler.onMouseMove(x, y)
      if (consumed) {
        e.stopPropagation()
      }
<<<<<<< HEAD
    }

    if (this.crosshair.current !== null) {
      this.crosshair.current.onMouseMove(e)
=======
>>>>>>> 4a7c5d9f
    }

    Session.label3dList.onDrawableUpdate()
  }

  /**
   * Handle keyboard events
   *
   * @param {KeyboardEvent} e
   */
  public onKeyDown(e: KeyboardEvent): void {
    if (this.checkFreeze() || Session.activeViewerId !== this.props.id) {
      return
    }

    this._keyDownMap[e.key] = true

    if (this._labelHandler.onKeyDown(e)) {
      Session.label3dList.onDrawableUpdate()
    }
  }

  /**
   * Handle keyboard events
   *
   * @param {KeyboardEvent} e
   */
  public onKeyUp(e: KeyboardEvent): void {
    if (this.checkFreeze() || Session.activeViewerId !== this.props.id) {
      return
    }

    this._keyDownMap[e.key] = true

    if (this._labelHandler.onKeyUp(e)) {
      Session.label3dList.onDrawableUpdate()
    }
  }

  /**
   * notify state is updated
   *
   * @param state
   */
  protected updateState(state: State): void {
    if (this.display !== this.props.display) {
      this.display = this.props.display
      this.forceUpdate()
    }

    const item = state.task.items[state.user.select.item]
    const viewerConfig = this.state.user.viewerConfigs[this.props.id]
    const sensorId = viewerConfig.sensor
    for (const key of Object.keys(item.labels)) {
      const id = key
      if (item.labels[id].sensors.includes(sensorId)) {
        const label = Session.label3dList.get(id)
        if (label !== null) {
          for (const shape of label.internalShapes()) {
            shape.setVisible(
              this.props.id,
              !viewerConfig.hideLabels || label.selected
            )
          }
        }
      }
    }
    this._labelHandler.updateState(state, state.user.select.item, this.props.id)
  }

  /**
   * Render ThreeJS Scene
   */
  private renderThree(): void {
    const state = this.state
    const sensor = this.state.user.viewerConfigs[this.props.id].sensor
    if (
      this.renderer !== null &&
      this.renderer !== undefined &&
      isCurrentFrameLoaded(state, sensor)
    ) {
<<<<<<< HEAD
      const boxSpan = Session.getState().task.boxSpan
      if (boxSpan?.render !== undefined) {
        boxSpan.render(Session.label3dList.scene)
=======
      const boxSpan = Session.getState().session.info3D.boxSpan
      if (boxSpan !== null) {
        boxSpan.render(Session.label3dList.scene)
        const showGroundPlane = Session.getState().session.info3D
          .showGroundPlane
        if (showGroundPlane && this.groundPlane !== null) {
          this.groundPlane.render(Session.label3dList.scene)
        }
>>>>>>> 4a7c5d9f
      }
      this.renderer.render(Session.label3dList.scene, this.camera)
    } else if (this.renderer !== null && this.renderer !== undefined) {
      this.renderer.clear()
    }
  }

  /**
   * Handle double click
   *
   * @param _e
   * @param e
   */
  private onDoubleClick(e: React.MouseEvent<HTMLCanvasElement>): void {
    if (this._labelHandler.onDoubleClick()) {
      e.stopPropagation()
    }
  }

  /**
   * Set references to div elements and try to initialize renderer
   *
   * @param {HTMLDivElement} component
   * @param {string} componentType
   */
  private initializeRefs(component: HTMLCanvasElement | null): void {
    const viewerConfig = this.state.user.viewerConfigs[this.props.id]
    const sensor = viewerConfig.sensor
    if (component == null || !isCurrentFrameLoaded(this.state, sensor)) {
      return
    }

    if (
      viewerConfig.type === ViewerConfigTypeName.IMAGE_3D ||
      viewerConfig.type === ViewerConfigTypeName.HOMOGRAPHY
    ) {
      this.data2d = true
    } else {
      this.data2d = false
    }

    if (component.nodeName === "CANVAS") {
      if (this.canvas !== component) {
        this.canvas = component
        const rendererParams = {
          canvas: this.canvas,
          alpha: true,
          antialias: true
        }
        this.renderer = new THREE.WebGLRenderer(rendererParams)
        this.forceUpdate()
      }

      if (
        this.canvas !== null &&
        this.display !== null &&
        this.data2d !== null &&
        viewerConfig.type === ViewerConfigTypeName.IMAGE_3D
      ) {
        const img3dConfig = viewerConfig as Image3DViewerConfigType
        if (
          img3dConfig.viewScale >= MIN_SCALE &&
          img3dConfig.viewScale < MAX_SCALE
        ) {
          const newParams = updateCanvasScale(
            this.state,
            this.display,
            this.canvas,
            null,
            img3dConfig,
            img3dConfig.viewScale / this.scale,
            false
          )
          this.scale = newParams[3]
        }
      } else if (this.display !== null) {
        this.canvas.removeAttribute("style")
        const displayRect = this.display.getBoundingClientRect()
        this.canvas.width = displayRect.width
        this.canvas.height = displayRect.height
      }

      this.updateRenderer()
    }
  }

  /**
   * Update rendering constants
   */
  private updateRenderer(): void {
    if (
      this.canvas !== null &&
      this.renderer !== null &&
      this.renderer !== undefined
    ) {
      this.renderer.setSize(this.canvas.width, this.canvas.height)
    }
  }
}

const styledCanvas = withStyles(styles, { withTheme: true })(Label3dCanvas)
export default connect(mapStateToDrawableProps)(styledCanvas)<|MERGE_RESOLUTION|>--- conflicted
+++ resolved
@@ -5,13 +5,8 @@
 import * as THREE from "three"
 
 import Session from "../common/session"
-<<<<<<< HEAD
-import { LabelTypeName, ViewerConfigTypeName } from "../const/common"
-import { registerSpanPoint, updateSpanPoint } from "../action/common"
-=======
 import { ViewerConfigTypeName } from "../const/common"
 import { registerSpanPoint, updateSpanPoint } from "../action/span3d"
->>>>>>> 4a7c5d9f
 import { Label3DHandler } from "../drawable/3d/label3d_handler"
 import { isCurrentFrameLoaded } from "../functional/state_util"
 import { Image3DViewerConfigType, State } from "../types/state"
@@ -24,12 +19,7 @@
 } from "./viewer"
 import { Crosshair, Crosshair2D } from "./crosshair"
 import { Vector3D } from "../math/vector3d"
-<<<<<<< HEAD
-import { Plane3D } from "../drawable/3d/plane3d"
-import { Vector2D } from "../math/vector2d"
-=======
 import { GroundPlane3D } from "../drawable/3d/ground_plane3d"
->>>>>>> 4a7c5d9f
 
 const styles = (): StyleRules<"label3d_canvas", {}> =>
   createStyles({
@@ -96,11 +86,8 @@
   private data2d: boolean
   /** The crosshair */
   private readonly crosshair: React.RefObject<Crosshair2D>
-<<<<<<< HEAD
-=======
   /** Ground plane */
   private groundPlane: GroundPlane3D | null
->>>>>>> 4a7c5d9f
 
   /** drawable label list */
   private readonly _labelHandler: Label3DHandler
@@ -137,10 +124,7 @@
       Line: { threshold: 0.02 }
     }
     this.crosshair = React.createRef()
-<<<<<<< HEAD
-=======
     this.groundPlane = null
->>>>>>> 4a7c5d9f
 
     this._keyDownMap = {}
 
@@ -230,11 +214,7 @@
       })
     }
 
-<<<<<<< HEAD
-    return Session.getState().session.boxSpan ? [ch, canvas] : [canvas]
-=======
     return Session.getState().session.info3D.isBoxSpan ? [ch, canvas] : [canvas]
->>>>>>> 4a7c5d9f
   }
 
   /**
@@ -289,18 +269,12 @@
       return
     }
     const state = Session.getState()
-<<<<<<< HEAD
-    if (state.session.boxSpan && state.task.boxSpan !== undefined) {
-      // send mouse position to register new point in span box
-      if (!state.task.boxSpan.complete) {
-=======
     if (
       state.session.info3D.isBoxSpan &&
       state.session.info3D.boxSpan !== null
     ) {
       // send mouse position to register new point in span box
       if (!state.session.info3D.boxSpan.complete) {
->>>>>>> 4a7c5d9f
         Session.dispatch(registerSpanPoint())
       }
     } else if (this._labelHandler.onMouseUp()) {
@@ -339,39 +313,6 @@
     this._raycaster.setFromCamera(new THREE.Vector2(x, y), this.camera)
 
     const state = Session.getState()
-<<<<<<< HEAD
-    if (state.session.boxSpan) {
-      this.setCursor("crosshair")
-
-      // TODO: figure out why this offset is necessary
-      const offset = new THREE.Vector3(0, 0, -1.5)
-      const plane = new THREE.Plane(new THREE.Vector3(0, 0, 1), 0).translate(
-        offset
-      )
-
-      // Check if ground plane in current item
-      const selectedItem = state.user.select.item
-      const labels = Session.label3dList.labels()
-      const itemPlanes = labels.filter(
-        (l) =>
-          l.item === selectedItem && l.label.type === LabelTypeName.PLANE_3D
-      )
-      if (itemPlanes.length > 0) {
-        const itemPlane = itemPlanes[0] as Plane3D
-        const normal = new THREE.Vector3(0, 0, 1)
-        normal.applyQuaternion(itemPlane.orientation)
-        plane.setFromNormalAndCoplanarPoint(normal, itemPlane.center)
-      }
-
-      const intersects = new THREE.Vector3()
-      this._raycaster.ray.intersectPlane(plane, intersects)
-      Session.dispatch(updateSpanPoint(new Vector3D().fromThree(intersects)))
-      if (state.task.boxSpan !== undefined) {
-        state.task.boxSpan.updatePointTmp(
-          new Vector2D(x, y),
-          plane,
-          this.camera
-=======
     if (state.session.info3D.isBoxSpan) {
       this.setCursor("crosshair")
       if (this.groundPlane === null) {
@@ -395,7 +336,6 @@
         this._raycaster.ray.intersectPlane(this.groundPlane.plane, intersects)
         Session.dispatch(
           updateSpanPoint(new Vector3D().fromThree(intersects), y)
->>>>>>> 4a7c5d9f
         )
       }
     } else {
@@ -415,13 +355,6 @@
       if (consumed) {
         e.stopPropagation()
       }
-<<<<<<< HEAD
-    }
-
-    if (this.crosshair.current !== null) {
-      this.crosshair.current.onMouseMove(e)
-=======
->>>>>>> 4a7c5d9f
     }
 
     Session.label3dList.onDrawableUpdate()
@@ -503,11 +436,6 @@
       this.renderer !== undefined &&
       isCurrentFrameLoaded(state, sensor)
     ) {
-<<<<<<< HEAD
-      const boxSpan = Session.getState().task.boxSpan
-      if (boxSpan?.render !== undefined) {
-        boxSpan.render(Session.label3dList.scene)
-=======
       const boxSpan = Session.getState().session.info3D.boxSpan
       if (boxSpan !== null) {
         boxSpan.render(Session.label3dList.scene)
@@ -516,7 +444,6 @@
         if (showGroundPlane && this.groundPlane !== null) {
           this.groundPlane.render(Session.label3dList.scene)
         }
->>>>>>> 4a7c5d9f
       }
       this.renderer.render(Session.label3dList.scene, this.camera)
     } else if (this.renderer !== null && this.renderer !== undefined) {
