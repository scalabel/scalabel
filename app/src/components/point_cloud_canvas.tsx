--- conflicted
+++ resolved
@@ -139,11 +139,7 @@
   private readonly _drawableUpdateCallback: () => void
   /** have points been set or transformed */
   private _pointsUpdated: boolean
-<<<<<<< HEAD
-  /** current item */
-=======
   /** currently selected item */
->>>>>>> 467488cd
   private _currentItem: number
   /** context of image canvas */
   private _hiddenContext: CanvasRenderingContext2D | null
