--- conflicted
+++ resolved
@@ -145,17 +145,10 @@
             ? this._config.categories[label.category[0]]
             : ""
         const attributes = label.attributes
-<<<<<<< HEAD
-        let words: string[] = []
-        if (category !== undefined) {
-          words = category.split(" ")
-        }
-=======
         if (category === undefined) {
           category = ""
         }
         const words = category.split(" ")
->>>>>>> be7d6b99
         let tag = words[words.length - 1]
 
         if (attributes !== undefined) {
