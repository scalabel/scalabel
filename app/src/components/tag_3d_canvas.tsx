import { StyleRules, withStyles } from "@material-ui/core/styles"
import createStyles from "@material-ui/core/styles/createStyles"
import * as React from "react"
import { connect } from "react-redux"
import * as THREE from "three"

import Session from "../common/session"
import { LabelTypeName, ViewerConfigTypeName } from "../const/common"
import { isCurrentFrameLoaded } from "../functional/state_util"
import { makeTaskConfig } from "../functional/states"
import { ConfigType, Image3DViewerConfigType, State } from "../types/state"
import { MAX_SCALE, MIN_SCALE, updateCanvasScale } from "../view_config/image"
import {
  DrawableCanvas,
  DrawableProps,
  mapStateToDrawableProps
} from "./viewer"
import { Plane3D } from "../drawable/3d/plane3d"

const styles = (): StyleRules<"tag3d_canvas", {}> =>
  createStyles({
    tag3d_canvas: {
      position: "absolute",
      height: "100%",
      width: "100%",
      "pointer-events": "none"
    }
  })

interface ClassType {
  /** CSS canvas name */
  tag3d_canvas: string
}

interface Props extends DrawableProps {
  /** CSS class */
  classes: ClassType
  /** container */
  display: HTMLDivElement | null
  /** viewer id */
  id: number
  /** camera */
  camera: THREE.Camera
}

/**
 * Canvas Viewer
 */
export class Tag3dCanvas extends DrawableCanvas<Props> {
  /** Canvas to draw on */
  private canvas: HTMLCanvasElement | null
  /** Canvas context */
  private _context: CanvasRenderingContext2D | null
  /** Container */
  private display: HTMLDivElement | null
  /** Current scale */
  private scale: number
  /** ThreeJS Camera */
  private readonly camera: THREE.Camera
  /** Flag set if data is 2d */
  private data2d: boolean
  /** task config */
  private _config: ConfigType

  /** drawable callback */
  private readonly _drawableUpdateCallback: () => void

  /**
   * Constructor, ons subscription to store
   *
   * @param {Object} props: react props
   * @param props
   */
  constructor(props: Readonly<Props>) {
    super(props)
    this.camera = props.camera

    this.display = null
    this.canvas = null
    this._context = null
    this.scale = 1
    this.data2d = false
    this._config = makeTaskConfig()

    this._drawableUpdateCallback = this.redraw.bind(this)
  }

  /**
   * Mount callback
   */
  public componentDidMount(): void {
    super.componentDidMount()
    Session.label3dList.subscribe(this._drawableUpdateCallback)
  }

  /**
   * Unmount callback
   */
  public componentWillUnmount(): void {
    super.componentWillUnmount()
    Session.label3dList.unsubscribe(this._drawableUpdateCallback)
  }

  /**
   * Render function
   */
  public render(): React.ReactNode {
    const { classes } = this.props

    let canvas = (
      <canvas
        key={`tag3d-canvas-${this.props.id}`}
        className={classes.tag3d_canvas}
        ref={(ref) => {
          this.initializeRefs(ref)
        }}
      />
    )

    if (this.display !== null) {
      const displayRect = this.display.getBoundingClientRect()
      canvas = React.cloneElement(canvas, {
        height: displayRect.height,
        width: displayRect.width
      })
    }

    return canvas
  }

  /**
   * Handles canvas redraw
   *
   * @return {boolean}
   */
  public redraw(): boolean {
    if (this.canvas !== null && this._context !== null) {
      const labels = Session.label3dList.labels()
      this._context.clearRect(0, 0, this.canvas.width, this.canvas.height)
      for (const label of labels) {
        let category =
          label.category.length >= 1 &&
          label.category[0] < this._config.categories.length &&
          label.category[0] >= 0
            ? this._config.categories[label.category[0]]
            : ""
        const attributes = label.attributes
<<<<<<< HEAD
        if (category === undefined) {
          category = ""
        }
        const words = category.split(" ")
=======
        let words: string[] = []
        if (category !== undefined) {
          words = category.split(" ")
        }
>>>>>>> 25192e23
        let tag = words[words.length - 1]

        if (attributes !== undefined) {
          for (const attributeId of Object.keys(attributes)) {
            const attribute = this._config.attributes[Number(attributeId)]
            if (attribute.type === "switch") {
              if (attributes[Number(attributeId)][0] > 0) {
                tag += "," + attribute.tag
              }
            } else if (attribute.type === "list") {
              if (attributes[Number(attributeId)][0] > 0) {
                tag +=
                  "," +
                  attribute.tag +
                  ":" +
                  attribute.tagSuffixes[attributes[Number(attributeId)][0]]
              }
            }
          }
        }

        if (label.type === LabelTypeName.PLANE_3D) {
          // Get height under camera
          const planeLabel = label as Plane3D
          const normal = new THREE.Vector3(0, 0, 1)
          normal.applyQuaternion(planeLabel.orientation)
          const plane = new THREE.Plane()
          plane.setFromNormalAndCoplanarPoint(normal, planeLabel.center)
          const point3d = new THREE.Vector3()
          plane.projectPoint(normal, point3d)
          const heightUnderCamera = point3d.length()
          tag = "Height under camera:" + heightUnderCamera.toFixed(2)
        }

        const location = new THREE.Vector3().copy(label.center)
        location.project(this.camera)
        if (location.z > 0 && location.z < 1) {
          const x = ((location.x + 1) * this.canvas.width) / 2
          const y = ((-location.y + 1) * this.canvas.height) / 2
          this._context.font = "12px Verdana"
          this._context.fillStyle = "#FFFFFF"
          this._context.textAlign = "center"
          this._context.fillText(tag, x, y)
        }
      }
    }
    return true
  }

  /**
   * notify state is updated
   *
   * @param state
   */
  protected updateState(state: State): void {
    if (this.display !== this.props.display) {
      this._config = { ...state.task.config }
      this.display = this.props.display
      this.forceUpdate()
    }
  }

  /**
   * Set references to div elements and try to initialize renderer
   *
   * @param {HTMLDivElement} component
   * @param {string} componentType
   */
  private initializeRefs(component: HTMLCanvasElement | null): void {
    const viewerConfig = this.state.user.viewerConfigs[this.props.id]
    const sensor = viewerConfig.sensor
    if (component === null || !isCurrentFrameLoaded(this.state, sensor)) {
      return
    }

    if (
      viewerConfig.type === ViewerConfigTypeName.IMAGE_3D ||
      viewerConfig.type === ViewerConfigTypeName.HOMOGRAPHY
    ) {
      this.data2d = true
    } else {
      this.data2d = false
    }

    if (component.nodeName === "CANVAS") {
      if (this.canvas !== component) {
        this.canvas = component
        this._context = this.canvas.getContext("2d")
        this.forceUpdate()
      }

      if (this.display !== null && this.data2d) {
        const img3dConfig = viewerConfig as Image3DViewerConfigType
        if (
          img3dConfig.viewScale >= MIN_SCALE &&
          img3dConfig.viewScale < MAX_SCALE
        ) {
          const newParams = updateCanvasScale(
            this.state,
            this.display,
            this.canvas,
            null,
            img3dConfig,
            img3dConfig.viewScale / this.scale,
            false
          )
          this.scale = newParams[3]
        }
      } else if (this.display !== null) {
        this.canvas.removeAttribute("style")
        const displayRect = this.display.getBoundingClientRect()
        this.canvas.width = displayRect.width
        this.canvas.height = displayRect.height
      }
    }
  }
}

const styledCanvas = withStyles(styles, { withTheme: true })(Tag3dCanvas)
export default connect(mapStateToDrawableProps)(styledCanvas)<|MERGE_RESOLUTION|>--- conflicted
+++ resolved
@@ -145,17 +145,10 @@
             ? this._config.categories[label.category[0]]
             : ""
         const attributes = label.attributes
-<<<<<<< HEAD
-        if (category === undefined) {
-          category = ""
-        }
-        const words = category.split(" ")
-=======
         let words: string[] = []
         if (category !== undefined) {
           words = category.split(" ")
         }
->>>>>>> 25192e23
         let tag = words[words.length - 1]
 
         if (attributes !== undefined) {
