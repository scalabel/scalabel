import { TextField } from "@material-ui/core"
import Button from "@material-ui/core/Button"
import Checkbox from "@material-ui/core/Checkbox"
import FormControlLabel from "@material-ui/core/FormControlLabel"
import FormGroup from "@material-ui/core/FormGroup"
import withStyles from "@material-ui/core/styles/withStyles"
import React, { ChangeEvent } from "react"

import { getAuth } from "../common/service"
import { getInstructionUrl, getPageTitle } from "../common/util"
import { ItemTypeName, LabelTypeName } from "../const/common"
import { Endpoint } from "../const/connection"
import { FormField } from "../const/project"
import { checkboxStyle, uploadStyle } from "../styles/create"
import UploadButton from "./upload_button"

// Submission timeout
export const submissionTimeout = 600000
interface ClassType {
  /** root class */
  root: string
  /** select class */
  selectEmpty: string
  /** full length text class */
  fullWidthText: string
  /** form row */
  formGroup: string
  /** half length text text */
  halfWidthText: string
  /** form submit button */
  submitButton: string
  /** hidden class, used for categories upload */
  hidden: string
}

interface Props {
  /** styles of the create form */
  classes: ClassType
  /** project list reload callback */
  projectReloadCallback?: () => void
}

interface State {
  /** project name */
  projectName: string
  /** project item type */
  itemType: string
  /** project label type */
  labelType: string
  /** project page title */
  pageTitle: string
  /** current instruction url */
  instructionUrl: string
  /** dashboard url, change with version update */
  dashboardUrl: string
  /** vendor url, change with version update */
  vendorUrl: string
  /** show advanced options boolean */
  showAdvancedOptions: boolean
  /** demo mode boolean */
  demoMode: boolean
  /** whether the form has been submitted */
  hasSubmitted: boolean
  /** whether to show the categories upload button */
  showCategoriesUpload: boolean
  /** whether to show task size */
  showTaskSize: boolean
  /** submit with multiple files or a single complete file*/
  submitSingleFile: boolean
}

/**
 * Create Project form
 */
export default class CreateForm extends React.Component<Props, State> {
  /**
   * Constructor
   *
   * @param props
   */
  constructor(props: Props) {
    super(props)
    this.state = {
      projectName: "",
      itemType: "",
      labelType: "",
      pageTitle: "",
      instructionUrl: "",
      dashboardUrl: "",
      vendorUrl: "",
      showAdvancedOptions: false,
      demoMode: false,
      hasSubmitted: false,
      showCategoriesUpload: true,
      showTaskSize: true,
      submitSingleFile: false
    }
  }

  // TODO: remove this disable
  /* eslint-disable max-lines-per-function,max-statements */
  /**
   * renders the create form
   */
  public render(): React.ReactNode {
    const { classes } = this.props
    return (
      <div className={classes.root}>
        <form onSubmit={this.handleSubmit} data-testid="create-form">
          <FormGroup row={true} className={classes.formGroup}>
            <TextField
              required
              name={FormField.PROJECT_NAME}
              value={this.state.projectName}
              onChange={(event: ChangeEvent<HTMLInputElement>) =>
                this.setState({ projectName: event.target.value })
              }
              label="Project Name"
              inputProps={{
                pattern: "[A-Za-z0-9_-]*",
                "data-testid": "project-name"
              }}
              helperText={
                "Only letters, numbers, dashes, and " +
                "underscores are permitted."
              }
              className={classes.fullWidthText}
              margin="normal"
            />{" "}
          </FormGroup>
          <FormGroup row={true} className={classes.formGroup}>
            <TextField
              value={this.state.itemType}
              select
              name={FormField.ITEM_TYPE}
              label="Item Type"
              onChange={this.handleItemTypeChange}
              required
              inputProps={{
                "data-testid": "item-type"
              }}
              SelectProps={{
                native: true
              }}
              className={classes.selectEmpty}
            >
              <option />
              <option value={ItemTypeName.IMAGE}>Image</option>
              <option value={ItemTypeName.VIDEO}>Video Tracking</option>
              <option value={ItemTypeName.POINT_CLOUD}>Point Cloud</option>
<<<<<<< HEAD
              <option value={ItemTypeName.POINT_CLOUD_TRACKING}>
                Point Cloud Tracking
              </option>
              <option value={ItemTypeName.FUSION}>Fusion</option>
=======
              {/* <option value={ItemTypeName.POINT_CLOUD_TRACKING}>*/}
              {/*  Point Cloud Tracking*/}
              {/* </option>*/}
              {/* <option value={ItemTypeName.FUSION}>Fusion</option>*/}
>>>>>>> 11c416a0
            </TextField>
            <TextField
              value={this.state.labelType}
              select
              name={FormField.LABEL_TYPE}
              label="Label Type"
              onChange={this.handleLabelChange}
              required
              className={classes.selectEmpty}
              inputProps={{
                "data-testid": "label-type"
              }}
              SelectProps={{
                native: true
              }}
            >
              <option />
              <option value={LabelTypeName.TAG} data-testid="image-tagging">
                Tagging
              </option>
              <option value={LabelTypeName.BOX_2D}>Bounding Box</option>
              <option value={LabelTypeName.POLYGON_2D}>Polygon</option>
              <option value={LabelTypeName.POLYLINE_2D}>Polyline</option>
              <option value={LabelTypeName.BOX_3D}>3D Bounding Box</option>
<<<<<<< HEAD
              <option value={LabelTypeName.CUSTOM_2D}>Custom</option>
=======
              {/* <option value={LabelTypeName.CUSTOM_2D}>Custom</option>*/}
>>>>>>> 11c416a0
            </TextField>
          </FormGroup>
          <FormGroup row={true} className={classes.formGroup}>
            <TextField
              value={this.state.pageTitle}
              name={FormField.PAGE_TITLE}
              label="Page Title"
              className={classes.fullWidthText}
              margin="normal"
              inputProps={{
                "data-testid": "page-title"
              }}
              onChange={(event: ChangeEvent<HTMLInputElement>) => {
                this.setState({ pageTitle: event.target.value })
              }}
            />{" "}
          </FormGroup>
          <FormGroup row={true} className={classes.formGroup}>
            <FormControlLabel
              control={
                <StyledCheckbox
                  checked={this.state.submitSingleFile}
                  onChange={() => {
                    this.setState({
                      submitSingleFile: !this.state.submitSingleFile
                    })
                  }}
                />
              }
              id="single_file"
              name={FormField.SINGLE_FILE}
              value={this.state.submitSingleFile}
              label="Submit single file"
              labelPlacement="end"
            />
          </FormGroup>
          {this.state.submitSingleFile ? (
            <FormGroup row={true} className={classes.formGroup}>
              <StyledUpload
                required={true}
                label={"Dataset*"}
                form_id={FormField.DATASET}
                with_json
              />
            </FormGroup>
          ) : (
            <FormGroup row={true} className={classes.formGroup}>
              <StyledUpload
                required={true}
                label={"Item List*"}
                form_id={FormField.ITEMS}
                with_json
              />
              {this.state.showCategoriesUpload ? (
                <StyledUpload
                  required={true}
                  label={"Categories*"}
                  form_id={FormField.CATEGORIES}
                />
              ) : null}
              <StyledUpload
                required={false}
                label={"Attributes"}
                form_id={FormField.ATTRIBUTES}
              />
              <StyledUpload
                required={false}
                label={"Label Specification"}
                form_id={FormField.LABEL_SPEC}
                with_json
              />
              <StyledUpload
                required={false}
                label={"Sensors"}
                form_id={FormField.SENSORS}
                with_json
              />
            </FormGroup>
          )}
          <FormGroup row={true} className={classes.formGroup}>
            <TextField
              required={this.state.showTaskSize}
              type="number"
              name={FormField.TASK_SIZE}
              label="Tasksize"
              className={
                this.state.showTaskSize ? classes.halfWidthText : classes.hidden
              }
              InputProps={{
                inputProps: {
                  min: 1,
                  "data-testid": "tasksize-input"
                }
              }}
              margin="normal"
              data-testid="tasksize"
            />
          </FormGroup>
          <FormGroup row={true} className={classes.formGroup}>
            <TextField
              name={FormField.INSTRUCTIONS_URL}
              label="Instruction URL"
              className={classes.fullWidthText}
              margin="normal"
              inputProps={{
                "data-testid": "instructions"
              }}
              value={this.state.instructionUrl}
            />
          </FormGroup>
          <FormGroup row={true} className={classes.formGroup}>
            <Button
              variant="contained"
              color="primary"
              component="label"
              onClick={() => {
                this.setState({
                  showAdvancedOptions: !this.state.showAdvancedOptions
                })
              }}
            >
              Show advanced options
            </Button>
          </FormGroup>
          {this.state.showAdvancedOptions ? (
            <FormGroup row={true} className={classes.formGroup}>
              <FormControlLabel
                control={
                  <StyledCheckbox
                    onChange={() => {
                      this.setState({
                        demoMode: !this.state.demoMode
                      })
                    }}
                  />
                }
                id="demo_mode"
                name={FormField.DEMO_MODE}
                value={this.state.demoMode}
                label="Demo Mode"
                labelPlacement="end"
              />
            </FormGroup>
          ) : null}
          <FormGroup row={true} className={classes.formGroup}>
            <Button
              variant="contained"
              color="primary"
              type="submit"
              data-testid="submit-button"
              className={classes.submitButton}
            >
              Submit
            </Button>
            {this.state.hasSubmitted ? (
              <div id="hidden-buttons" data-testid="hidden-buttons">
                <Button
                  variant="contained"
                  color="primary"
                  href={this.state.dashboardUrl}
                  id="go_to_dashboard"
                  data-testid="dashboard-button"
                  className={classes.submitButton}
                >
                  Go to Dashboard
                </Button>
                <Button
                  variant="contained"
                  color="primary"
                  href={this.state.vendorUrl}
                  id="go_to_vendor_dashboard"
                  data-testid="vendor-button"
                  className={classes.submitButton}
                >
                  Go to Vendor Dashboard
                </Button>
              </div>
            ) : null}
          </FormGroup>
        </form>
      </div>
    )
  }

  /**
   * gets form data from submission event this is overriden during
   * integration testing
   *
   * @param event
   */
  protected getFormData(event: ChangeEvent<HTMLFormElement>): FormData {
    return new FormData(event.target)
  }

  /**
   * Handles submission event
   *
   * @param event
   */
  private readonly handleSubmit = (
    event: ChangeEvent<HTMLFormElement>
  ): void => {
    event.preventDefault()
    const x = new XMLHttpRequest()
    x.timeout = submissionTimeout
    x.onreadystatechange = () => {
      if (x.readyState === 4) {
        this.setState((prevState: State) => ({
          projectName: prevState.projectName.replace(/\s/g, "_")
        }))
        this.setState((prevState: State) => ({
          dashboardUrl: "./dashboard?project_name=" + prevState.projectName
        }))
        this.setState((prevState: State) => ({
          vendorUrl: "./vendor?project_name=" + prevState.projectName
        }))
        if (this.props.projectReloadCallback !== undefined) {
          this.props.projectReloadCallback()
        }
        if (!this.state.hasSubmitted) {
          this.setState({ hasSubmitted: true })
        }
        // eslint-disable-next-line @typescript-eslint/strict-boolean-expressions
        if (x.response) {
          alert(x.response)
        }
      }
    }
    x.open("POST", Endpoint.POST_PROJECT)
    const auth = getAuth()
    if (auth !== "") {
      x.setRequestHeader("Authorization", auth)
    }
    const formData = this.getFormData(event)
    x.send(formData)
  }

  /**
   * handles instruction url
   *
   * @param itemType {string}
   * @param labelType
   */
  private readonly handleInstructions = (labelType: string): void => {
    switch (labelType) {
      case LabelTypeName.TAG:
        this.setState({ showCategoriesUpload: false })
        break
      case LabelTypeName.BOX_2D:
      case LabelTypeName.POLYGON_2D:
      case LabelTypeName.POLYLINE_2D:
      case LabelTypeName.BOX_3D:
        this.setState({ showCategoriesUpload: true })
        break
    }

    const instructionUrl = getInstructionUrl(labelType)
    this.setState({ instructionUrl })
  }

  /**
   * handles page title
   *
   * @param labelType
   * @param itemType
   */
  private readonly handlePageTitle = (
    labelType: string,
    itemType: string
  ): void => {
    const pageTitle = getPageTitle(labelType, itemType)
    this.setState({ pageTitle })
  }

  /**
   * handles label changing
   *
   * @param event
   */
  private readonly handleLabelChange = (
    event: ChangeEvent<HTMLInputElement>
  ): void => {
    this.handleInstructions(event.target.value)
    this.handlePageTitle(event.target.value, this.state.itemType)
    this.setState({ labelType: event.target.value })
  }

  /**
   * handles item type changing
   *
   * @param event
   */
  private readonly handleItemTypeChange = (
    event: ChangeEvent<HTMLInputElement>
  ): void => {
    this.setState({ itemType: event.target.value })
    this.handlePageTitle(this.state.labelType, event.target.value)

    if (event.target.value === "video") {
      this.setState({ showTaskSize: false })
    } else {
      this.setState({ showTaskSize: true })
    }
  }
}
const StyledCheckbox = withStyles(checkboxStyle)(Checkbox)
const StyledUpload = withStyles(uploadStyle)(UploadButton)<|MERGE_RESOLUTION|>--- conflicted
+++ resolved
@@ -148,17 +148,10 @@
               <option value={ItemTypeName.IMAGE}>Image</option>
               <option value={ItemTypeName.VIDEO}>Video Tracking</option>
               <option value={ItemTypeName.POINT_CLOUD}>Point Cloud</option>
-<<<<<<< HEAD
-              <option value={ItemTypeName.POINT_CLOUD_TRACKING}>
-                Point Cloud Tracking
-              </option>
-              <option value={ItemTypeName.FUSION}>Fusion</option>
-=======
               {/* <option value={ItemTypeName.POINT_CLOUD_TRACKING}>*/}
               {/*  Point Cloud Tracking*/}
               {/* </option>*/}
               {/* <option value={ItemTypeName.FUSION}>Fusion</option>*/}
->>>>>>> 11c416a0
             </TextField>
             <TextField
               value={this.state.labelType}
@@ -183,11 +176,7 @@
               <option value={LabelTypeName.POLYGON_2D}>Polygon</option>
               <option value={LabelTypeName.POLYLINE_2D}>Polyline</option>
               <option value={LabelTypeName.BOX_3D}>3D Bounding Box</option>
-<<<<<<< HEAD
-              <option value={LabelTypeName.CUSTOM_2D}>Custom</option>
-=======
               {/* <option value={LabelTypeName.CUSTOM_2D}>Custom</option>*/}
->>>>>>> 11c416a0
             </TextField>
           </FormGroup>
           <FormGroup row={true} className={classes.formGroup}>
