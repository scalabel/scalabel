import { MuiThemeProvider } from '@material-ui/core/styles'
import React from 'react'
import ReactDOM from 'react-dom'
import { getAuth } from '../common/service'
import { handleInvalidPage } from '../common/util'
import { QueryArg } from '../const/common'
import { Endpoint } from '../const/connection'
import { myTheme } from '../styles/theme'
import Dashboard, { DashboardContents } from './dashboard'

/**
 * This function post requests to backend to retrieve dashboard contents
 */
export function initDashboard (vendor?: boolean) {
  let dashboardContents: DashboardContents
  // Get params from url path.
  const searchParams = new URLSearchParams(window.location.search)
  const projectName = searchParams.get(QueryArg.PROJECT_NAME)
  if (projectName === null) {
    return handleInvalidPage()
  }
  // Send the request to the back end
  const request = JSON.stringify({
    name: projectName
  })
  const xhr = new XMLHttpRequest()
  xhr.onreadystatechange = () => {
    if (xhr.readyState === 4 && xhr.status === 200) {
      dashboardContents = JSON.parse(xhr.responseText)
      ReactDOM.render(
        <MuiThemeProvider theme={myTheme}>
          <Dashboard dashboardContents={dashboardContents}
            vendor={vendor} />
        </MuiThemeProvider>
        , document.getElementById(vendor ? 'vendor-root'
          : 'dashboard-root'))
    }
  }
<<<<<<< HEAD
  // Get params from url path.
  const searchParams = new URLSearchParams(window.location.search)
  const projectName = searchParams.get('project_name')
=======
>>>>>>> ede2e5e8

  xhr.open('GET', `${Endpoint.DASHBOARD}?name=${projectName}`)
  xhr.setRequestHeader('Content-Type', 'application/json')
  const auth = getAuth()
  if (auth) {
    xhr.setRequestHeader('Authorization', auth)
  }
  xhr.send()
}<|MERGE_RESOLUTION|>--- conflicted
+++ resolved
@@ -19,10 +19,7 @@
   if (projectName === null) {
     return handleInvalidPage()
   }
-  // Send the request to the back end
-  const request = JSON.stringify({
-    name: projectName
-  })
+
   const xhr = new XMLHttpRequest()
   xhr.onreadystatechange = () => {
     if (xhr.readyState === 4 && xhr.status === 200) {
@@ -36,12 +33,6 @@
           : 'dashboard-root'))
     }
   }
-<<<<<<< HEAD
-  // Get params from url path.
-  const searchParams = new URLSearchParams(window.location.search)
-  const projectName = searchParams.get('project_name')
-=======
->>>>>>> ede2e5e8
 
   xhr.open('GET', `${Endpoint.DASHBOARD}?name=${projectName}`)
   xhr.setRequestHeader('Content-Type', 'application/json')
