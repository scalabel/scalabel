import { BaseAction as actionConsts } from "../types/action"

export const INIT_SESSION = "INIT_SESSION"
export const CHANGE_SELECT = "CHANGE_SELECT"
export const CHANGE_SESSION_MODE = "CHANGE_SESSION_MODE"
export const LOAD_ITEM = "LOAD_ITEM"
export const UPDATE_ALL = "UPDATE_ALL"
export const UPDATE_TASK = "UPDATE_TASK"
export const UPDATE_STATE = "UPDATE_STATE"
export const SUBMIT = "SUBMIT"
export const UPDATE_SESSION_STATUS = "UPDATE_SESSION_STATUS"
<<<<<<< HEAD
export const UPDATE_MODEL_STATUS = "UPDATE_MODEL_STATUS"
=======
export const ADD_ALERT = "ADD_ALERT"
export const CLOSE_ALERT = "CLOSE_ALERT"
>>>>>>> 7d4131c2
export const NULL = "NULL"
export const PREDICT = "PREDICT"

// Item Level
export const ADD_LABELS = "ADD_LABELS"
export const CHANGE_SHAPES = "CHANGE_SHAPES"
export const CHANGE_LABELS = "CHANGE_LABELS"
export const LINK_LABELS = "LINK_LABELS"
export const UNLINK_LABELS = "UNLINK_LABELS"
export const DELETE_LABELS = "DELETE_LABELS"

export const ADD_TRACK = "ADD_TRACK"
export const MERGE_TRACKS = "MERGE_TRACKS"
export const SPLIT_TRACK = "SPLIT_TRACK"

// View Level
export const ADD_VIEWER_CONFIG = "ADD_VIEWER_CONFIG"
export const CHANGE_VIEWER_CONFIG = "CHANGE_VIEWER_CONFIG"
export const UPDATE_PANE = "UPDATE_PANE"
export const SPLIT_PANE = "SPLIT_PANE"
export const DELETE_PANE = "DELETE_PANE"
export const START_LINK_TRACK = "START_LINK_TRACK"

// Sync based events
export const REGISTER_SESSION = "REGISTER_SESSION"
export const RECEIVE_BROADCAST = "RECEIVE_BROADCAST"
export const CONNECT = "CONNECT"
export const DISCONNECT = "DISCONNECT"
export const SAVE = "SAVE"

// A sequence of actions
export const SEQUENTIAL = "SEQUENTIAL"
/**
 * These are actions that should be shared between sessions/users
 * UPDATE_TASK deliberately not included because its used for local updates
 */
const TASK_ACTION_TYPES = [
  ADD_LABELS,
  CHANGE_SHAPES,
  CHANGE_LABELS,
  LINK_LABELS,
  DELETE_LABELS,
  ADD_TRACK,
  MERGE_TRACKS,
  SPLIT_TRACK,
  SUBMIT,
  PREDICT
]

/**
 * Checks if the action modifies task
 *
 * @param action
 */
export function isTaskAction(action: actionConsts): boolean {
  return TASK_ACTION_TYPES.includes(action.type)
}

/**
 * Checks if the action modifies model status
 *
 * @param action
 */
export function isModelStatusAction(action: actionConsts): boolean {
  return action.type === UPDATE_MODEL_STATUS
}

/**
 * These actions are intercepted by sync middleware, not used to update state
 * They trigger an interaction with the backend
 */
const SYNC_ACTION_TYPES = [
  REGISTER_SESSION,
  RECEIVE_BROADCAST,
  CONNECT,
  DISCONNECT,
  SAVE
]

/**
 * Checks if the action should be intercepted by the sync middleware
 *
 * @param action
 */
export function isSyncAction(action: actionConsts): boolean {
  return SYNC_ACTION_TYPES.includes(action.type)
}

/**
 * Checks if the action list contains a submit action
 *
 * @param actions
 */
export function hasSubmitAction(actions: actionConsts[]): boolean {
  for (const action of actions) {
    if (action.type === SUBMIT) {
      return true
    }
  }
  return false
}

/**
 * These actions should not be broadcast outside the local session
 */
const SESSION_ACTION_TYPES = [
  UPDATE_SESSION_STATUS,
  CHANGE_SESSION_MODE,
  CHANGE_SELECT
]

/**
 * Checks if the action modifies session
 *
 * @param action
 */
export function isSessionAction(action: actionConsts): boolean {
  return SESSION_ACTION_TYPES.includes(action.type)
}<|MERGE_RESOLUTION|>--- conflicted
+++ resolved
@@ -9,12 +9,9 @@
 export const UPDATE_STATE = "UPDATE_STATE"
 export const SUBMIT = "SUBMIT"
 export const UPDATE_SESSION_STATUS = "UPDATE_SESSION_STATUS"
-<<<<<<< HEAD
 export const UPDATE_MODEL_STATUS = "UPDATE_MODEL_STATUS"
-=======
 export const ADD_ALERT = "ADD_ALERT"
 export const CLOSE_ALERT = "CLOSE_ALERT"
->>>>>>> 7d4131c2
 export const NULL = "NULL"
 export const PREDICT = "PREDICT"
 
