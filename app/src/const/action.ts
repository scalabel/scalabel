import { BaseAction as actionConsts } from "../types/action"

export const INIT_SESSION = "INIT_SESSION"
export const CHANGE_SELECT = "CHANGE_SELECT"
export const CHANGE_SESSION_MODE = "CHANGE_SESSION_MODE"
export const LOAD_ITEM = "LOAD_ITEM"
export const UPDATE_ALL = "UPDATE_ALL"
export const UPDATE_TASK = "UPDATE_TASK"
export const UPDATE_STATE = "UPDATE_STATE"
export const SUBMIT = "SUBMIT"
export const UPDATE_SESSION_STATUS = "UPDATE_SESSION_STATUS"
export const ADD_ALERT = "ADD_ALERT"
export const CLOSE_ALERT = "CLOSE_ALERT"
export const NULL = "NULL"

// Item Level
export const ADD_LABELS = "ADD_LABELS"
export const CHANGE_SHAPES = "CHANGE_SHAPES"
export const CHANGE_LABELS = "CHANGE_LABELS"
export const LINK_LABELS = "LINK_LABELS"
export const UNLINK_LABELS = "UNLINK_LABELS"
export const DELETE_LABELS = "DELETE_LABELS"

export const ADD_TRACK = "ADD_TRACK"
export const MERGE_TRACKS = "MERGE_TRACKS"
export const SPLIT_TRACK = "SPLIT_TRACK"

export const ACTIVATE_SPAN = "ACTIVATE_SPAN"
export const DEACTIVATE_SPAN = "DEACTIVATE_SPAN"
export const REGISTER_SPAN_POINT = "REGISTER_SPAN_POINT"
export const UPDATE_SPAN_POINT = "UPDATE_SPAN_POINT"
export const RESET_SPAN = "RESET_SPAN"
export const PAUSE_SPAN = "PAUSE_SPAN"
export const RESUME_SPAN = "RESUME_SPAN"
export const UNDO_SPAN = "UNDO_SPAN"

<<<<<<< HEAD
=======
export const SET_GROUND_PLANE = "SET_GROUND_PLANE"
export const TOGGLE_GROUND_PLANE = "TOGGLE_GROUND_PLANE"

>>>>>>> 4a7c5d9f
// View Level
export const ADD_VIEWER_CONFIG = "ADD_VIEWER_CONFIG"
export const CHANGE_VIEWER_CONFIG = "CHANGE_VIEWER_CONFIG"
export const UPDATE_PANE = "UPDATE_PANE"
export const SPLIT_PANE = "SPLIT_PANE"
export const DELETE_PANE = "DELETE_PANE"
export const START_LINK_TRACK = "START_LINK_TRACK"

// Sync based events
export const REGISTER_SESSION = "REGISTER_SESSION"
export const RECEIVE_BROADCAST = "RECEIVE_BROADCAST"
export const CONNECT = "CONNECT"
export const DISCONNECT = "DISCONNECT"
export const SAVE = "SAVE"

// A sequence of actions
export const SEQUENTIAL = "SEQUENTIAL"
/**
 * These are actions that should be shared between sessions/users
 * UPDATE_TASK deliberately not included because its used for local updates
 */
const TASK_ACTION_TYPES = [
  ACTIVATE_SPAN,
  ADD_LABELS,
  ADD_TRACK,
  CHANGE_SHAPES,
  CHANGE_LABELS,
  LINK_LABELS,
  DEACTIVATE_SPAN,
  DELETE_LABELS,
  MERGE_TRACKS,
  PAUSE_SPAN,
  REGISTER_SPAN_POINT,
  RESET_SPAN,
  RESUME_SPAN,
  SPLIT_TRACK,
  SUBMIT,
  UNDO_SPAN,
  UPDATE_SPAN_POINT
]

/**
 * Checks if the action modifies task
 *
 * @param action
 */
export function isTaskAction(action: actionConsts): boolean {
  return TASK_ACTION_TYPES.includes(action.type)
}

/**
 * These actions are intercepted by sync middleware, not used to update state
 * They trigger an interaction with the backend
 */
const SYNC_ACTION_TYPES = [
  REGISTER_SESSION,
  RECEIVE_BROADCAST,
  CONNECT,
  DISCONNECT,
  SAVE
]

/**
 * Checks if the action should be intercepted by the sync middleware
 *
 * @param action
 */
export function isSyncAction(action: actionConsts): boolean {
  return SYNC_ACTION_TYPES.includes(action.type)
}

/**
 * Checks if the action list contains a submit action
 *
 * @param actions
 */
export function hasSubmitAction(actions: actionConsts[]): boolean {
  for (const action of actions) {
    if (action.type === SUBMIT) {
      return true
    }
  }
  return false
}

/**
 * These actions are used to update state for 3D functions
 */
const INFO3D_ACTION_TYPES = [
  ACTIVATE_SPAN,
  DEACTIVATE_SPAN,
  PAUSE_SPAN,
  REGISTER_SPAN_POINT,
  RESET_SPAN,
  RESUME_SPAN,
  SET_GROUND_PLANE,
  TOGGLE_GROUND_PLANE,
  UNDO_SPAN,
  UPDATE_SPAN_POINT
]

/**
 * Checks if the action modifies 3D info
 *
 * @param action
 */
export function isInfo3DAction(action: actionConsts): boolean {
  return INFO3D_ACTION_TYPES.includes(action.type)
}

/**
 * These actions should not be broadcast outside the local session
 */
const SESSION_ACTION_TYPES = [
  UPDATE_SESSION_STATUS,
  CHANGE_SESSION_MODE,
  CHANGE_SELECT
]

/**
 * Checks if the action modifies session
 *
 * @param action
 */
export function isSessionAction(action: actionConsts): boolean {
  return SESSION_ACTION_TYPES.includes(action.type)
}<|MERGE_RESOLUTION|>--- conflicted
+++ resolved
@@ -34,12 +34,9 @@
 export const RESUME_SPAN = "RESUME_SPAN"
 export const UNDO_SPAN = "UNDO_SPAN"
 
-<<<<<<< HEAD
-=======
 export const SET_GROUND_PLANE = "SET_GROUND_PLANE"
 export const TOGGLE_GROUND_PLANE = "TOGGLE_GROUND_PLANE"
 
->>>>>>> 4a7c5d9f
 // View Level
 export const ADD_VIEWER_CONFIG = "ADD_VIEWER_CONFIG"
 export const CHANGE_VIEWER_CONFIG = "CHANGE_VIEWER_CONFIG"
