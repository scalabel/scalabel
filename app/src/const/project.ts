/* form field names */
export const enum FormField {
  PROJECT_NAME = "project_name",
  ITEM_TYPE = "item_type",
  TRACKING = "tracking",
  LABEL_TYPE = "label_type",
  PAGE_TITLE = "page_title",
  TASK_SIZE = "task_size",
  INSTRUCTIONS_URL = "instructions",
  DEMO_MODE = "demo_mode",
  CATEGORIES = "categories",
  ATTRIBUTES = "attributes",
  ITEMS = "item_file",
  SENSORS = "sensors",
  LABEL_SPEC = "label_spec",
  SINGLE_FILE = "single_file",
  DATASET = "dataset",
<<<<<<< HEAD
  USE_MODEL = "use_model"
=======
  KEY_INTERVAL = "key_interval"
>>>>>>> 93bf3400
}<|MERGE_RESOLUTION|>--- conflicted
+++ resolved
@@ -15,9 +15,6 @@
   LABEL_SPEC = "label_spec",
   SINGLE_FILE = "single_file",
   DATASET = "dataset",
-<<<<<<< HEAD
-  USE_MODEL = "use_model"
-=======
+  USE_MODEL = "use_model",
   KEY_INTERVAL = "key_interval"
->>>>>>> 93bf3400
 }