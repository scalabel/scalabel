[mypy]

[mypy-psutil]

ignore_missing_imports = True

[mypy-colorama]

ignore_missing_imports = True

[mypy-boto3]

ignore_missing_imports = True


[mypy-numpy]

ignore_missing_imports = True


[mypy-plyfile]

ignore_missing_imports = True

<<<<<<< HEAD
[mypy-urllib3.exceptions]

ignore_missing_imports = True

[mypy-pytest]
=======
[mypy-tensorflow]

ignore_missing_imports = True

[mypy-skimage]

ignore_missing_imports = True

[mypy-skimage.transform]

ignore_missing_imports = True

[mypy-PIL]
>>>>>>> 13afff25

ignore_missing_imports = True<|MERGE_RESOLUTION|>--- conflicted
+++ resolved
@@ -22,13 +22,6 @@
 
 ignore_missing_imports = True
 
-<<<<<<< HEAD
-[mypy-urllib3.exceptions]
-
-ignore_missing_imports = True
-
-[mypy-pytest]
-=======
 [mypy-tensorflow]
 
 ignore_missing_imports = True
@@ -42,6 +35,5 @@
 ignore_missing_imports = True
 
 [mypy-PIL]
->>>>>>> 13afff25
 
 ignore_missing_imports = True