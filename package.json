{
    "name": "scalabel",
    "repository": {
        "type": "git",
        "url": "https://github.com/scalabel/scalabel"
    },
    "license": "BSD-3-Clause",
    "homepage": "https://www.scalabel.ai",
    "engines": {
        "node": ">=0.12"
    },
    "scripts": {
        "build": "webpack --config webpack.config.js --mode=production",
        "watch-dev": "webpack --watch --config webpack.config.js --mode=development",
        "serve": "node app/dist/js/main.js --config ./local-data/config.yml",
        "lint": "tslint --project tsconfig.json --config tslint.json",
        "test": "jest"
    },
    "jest": {
        "collectCoverage": true,
        "collectCoverageFrom": [
            "app/src/js/**/*.{ts,tsx}"
        ],
        "globals": {
            "ts-jest": {
                "tsConfig": "tsconfig.test.json"
            }
        },
        "globalSetup": "./app/src/test/setup/global_setup.ts",
        "setupFiles": [
            "./app/src/test/setup/local_setup.ts"
        ],
        "globalTeardown": "./app/src/test/setup/global_teardown.ts",
        "roots": [
            "app/src/test"
        ],
        "testURL": "http://localhost:8687",
        "transform": {
            "^.+\\.tsx?$": "ts-jest"
        },
        "testEnvironment": "jest-environment-jsdom-fourteen"
    },
    "husky": {
        "hooks": {
            "pre-commit": "npm run lint"
        }
    },
    "babel": {
        "presets": [
            "@babel/preset-env",
            "@babel/preset-flow",
            "@babel/preset-react"
        ],
        "plugins": [
            "@babel/plugin-proposal-object-rest-spread",
            "@babel/transform-flow-comments",
            "@babel/transform-flow-strip-types",
            "@babel/plugin-proposal-class-properties"
        ]
    },
    "devDependencies": {
        "@babel/cli": "^7.8.4",
        "@babel/core": "^7.9.0",
        "@babel/node": "^7.8.7",
        "@babel/plugin-proposal-class-properties": "^7.8.3",
        "@babel/plugin-proposal-object-rest-spread": "^7.9.5",
        "@babel/plugin-transform-flow-comments": "^7.8.3",
        "@babel/plugin-transform-flow-strip-types": "^7.9.0",
        "@babel/preset-env": "^7.9.5",
        "@babel/preset-flow": "^7.9.0",
        "@babel/preset-react": "^7.9.4",
        "@fortawesome/fontawesome-svg-core": "^1.2.28",
        "@fortawesome/free-solid-svg-icons": "^5.13.0",
        "@fortawesome/react-fontawesome": "^0.1.9",
        "@material-ui/core": "^4.9.10",
        "@material-ui/icons": "^4.9.1",
        "@material-ui/lab": "^4.0.0-alpha.50",
        "@testing-library/react": "^8.0.8",
        "@types/amazon-cognito-auth-js": "^1.2.2",
        "@types/express": "^4.17.6",
        "@types/express-formidable": "^1.0.4",
        "@types/fingerprintjs2": "^2.0.0",
        "@types/fs-extra": "^8.1.0",
        "@types/jest": "^24.9.1",
        "@types/js-yaml": "^3.12.3",
        "@types/lodash": "^4.14.150",
        "@types/material-ui": "^0.21.7",
        "@types/mock-fs": "^4.10.0",
        "@types/node": "^12.12.36",
        "@types/orderedmap": "^1.0.0",
        "@types/react": "^16.9.34",
        "@types/react-dom": "^16.9.6",
        "@types/react-event-listener": "^0.4.9",
        "@types/react-test-renderer": "^16.9.2",
        "@types/redis": "^2.8.18",
        "@types/socket.io": "^2.1.4",
        "@types/socket.io-client": "^1.4.32",
        "@types/sprintf-js": "^1.1.2",
        "@types/uuid": "^3.4.8",
        "@types/yargs": "^13.0.8",
<<<<<<< HEAD
        "ajv": "^6.12.0",
        "amazon-cognito-auth-js": "^1.3.3",
=======
        "ajv": "^6.12.2",
>>>>>>> 3ceaa8e4
        "awesome-typescript-loader": "^5.2.1",
        "aws-sdk": "^2.655.0",
        "axios": "^0.19.2",
        "babel-eslint": "^9.0.0",
        "babel-jest": "^24.1.0",
        "babel-loader": "^8.1.0",
        "babel-preset-flow": "^6.23.0",
        "body-parser": "^1.19.0",
        "bootstrap": "^4.1.3",
        "bootstrap-material-design": "^4.1.1",
        "bootstrap-switch": "^3.3.4",
        "canvas": "^2.6.0",
        "circular-dependency-plugin": "^5.0.2",
        "copy-webpack-plugin": "^4.5.2",
        "ejs": "^3.0.2",
        "eslint": "^5.16.0",
        "eslint-config-google": "^0.9.1",
        "eslint-plugin-flowtype": "^2.50.3",
        "eslint-plugin-react": "^7.19.0",
        "express": "^4.17.1",
        "express-formidable": "^1.2.0",
        "express-jwt": "^5.3.3",
        "fingerprintjs2": "^2.1.0",
        "flow-bin": "^0.80.0",
        "flow-typed": "^2.6.2",
        "fs": "0.0.1-security",
        "fs-extra": "^8.1.0",
        "husky": "^4.2.5",
        "jest": "^24.9.0",
        "jest-environment-jsdom-fourteen": "^0.1.0",
        "jquery": "^3.5.0",
        "js-yaml": "^3.13.1",
        "jsdom-screenshot": "^3.2.0",
        "jwks-rsa": "^1.8.0",
        "lodash": "^4.17.15",
        "mock-fs": "^4.11.0",
        "moment": "^2.24.0",
        "nanoid": "^3.1.3",
        "net": "^1.0.2",
        "node-pre-gyp": "^0.14.0",
        "npx": "^10.2.2",
        "orderedmap": "^1.1.1",
        "popper.js": "^1.16.1",
        "prop-types": "^15.6.2",
        "react": "^16.13.1",
        "react-dom": "^16.13.1",
        "react-event-listener": "^0.6.6",
        "react-split-pane": "^0.1.91",
        "react-test-renderer": "^16.13.1",
        "redis": "^2.8.0",
        "redux": "^4.0.4",
        "redux-undo": "^1.0.1",
        "regenerator-runtime": "^0.12.1",
        "rxjs": "^6.5.5",
        "socket.io": "^2.3.0",
        "source-map-loader": "^0.2.4",
        "source-map-support": "^0.5.17",
        "sprintf-js": "^1.1.1",
        "terser": "3.14.1",
        "three": "^0.110.0",
        "ts-jest": "^24.3.0",
        "ts-loader": "^6.2.2",
        "tslint": "^5.20.1",
        "tslint-config-standard": "^8.0.1",
        "typescript": "^3.8.3",
        "uuid": "^3.4.0",
        "uws": "^10.148.1",
        "webpack": "^4.42.1",
        "webpack-cli": "^3.3.11",
        "webpack-node-externals": "^1.7.2",
        "winston": "^3.2.0",
        "xss": "^1.0.6",
        "yargs": "^14.2.3"
    }
}<|MERGE_RESOLUTION|>--- conflicted
+++ resolved
@@ -98,12 +98,8 @@
         "@types/sprintf-js": "^1.1.2",
         "@types/uuid": "^3.4.8",
         "@types/yargs": "^13.0.8",
-<<<<<<< HEAD
-        "ajv": "^6.12.0",
+        "ajv": "^6.12.2",
         "amazon-cognito-auth-js": "^1.3.3",
-=======
-        "ajv": "^6.12.2",
->>>>>>> 3ceaa8e4
         "awesome-typescript-loader": "^5.2.1",
         "aws-sdk": "^2.655.0",
         "axios": "^0.19.2",
