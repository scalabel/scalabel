dist: xenial
language: node_js
python:
  - "3.7"
node_js:
  - 12.11.1
before_install:
  - sudo apt-get update
  - sudo apt-get install -y npm python3-pip python3-setuptools build-essential libcairo2-dev
    libpango1.0-dev libjpeg-dev libgif-dev librsvg2-dev
  - npm install -g npm@latest
install:
  - sudo pip3 install --upgrade pip
  - sudo pip3 install -r scripts/requirements.txt
  - npm install canvas --build-from-source
  - npm install
script:
  - pylint scripts/
  - node_modules/.bin/eslint .
  - node_modules/.bin/tslint --project tsconfig.json --config tslint.json
  - node_modules/.bin/npx webpack --config webpack.config.js --mode=production
  - python3 scripts/lll.py -d server
  - npm test
branches:
  only:
    - master
cache:
<<<<<<< HEAD
    npm: false
=======
  npm: false
>>>>>>> c7330ab3
<|MERGE_RESOLUTION|>--- conflicted
+++ resolved
@@ -25,8 +25,4 @@
   only:
     - master
 cache:
-<<<<<<< HEAD
-    npm: false
-=======
-  npm: false
->>>>>>> c7330ab3
+  npm: false