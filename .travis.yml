--- conflicted
+++ resolved
@@ -13,13 +13,8 @@
     python3-pip python3-setuptools
   - npm install -g npm@latest
 install:
-<<<<<<< HEAD
   - sudo python3 -m pip install --upgrade pip
-  - sudo python3 -m pip install -r scripts/requirements.txt
-=======
-  - sudo pip3 install --upgrade pip
-  - sudo pip3 install --ignore-installed -r scripts/requirements.txt
->>>>>>> f766767b
+  - sudo python3 -m pip install --ignore-installed -r scripts/requirements.txt
   - npm install canvas --build-from-source
   - npm install
 script:
