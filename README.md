<p align="center"><img width=250 src="https://s3-us-west-2.amazonaws.com/scalabel-public/www/logo/scalable_dark.svg" /></p>

---

[![Build Status](https://travis-ci.com/scalabel/scalabel.svg?branch=master)](https://travis-ci.com/scalabel/scalabel)
[![Language grade: JavaScript](https://img.shields.io/lgtm/grade/javascript/g/scalabel/scalabel.svg?logo=lgtm&logoWidth=18)](https://lgtm.com/projects/g/scalabel/scalabel/context:javascript)
[![Language grade: Python](https://img.shields.io/lgtm/grade/python/g/scalabel/scalabel.svg?logo=lgtm&logoWidth=18)](https://lgtm.com/projects/g/scalabel/scalabel/context:python)
![Docker Pulls](https://img.shields.io/docker/pulls/scalabel/www)

[Scalabel](https://www.scalabel.ai) (pronounced "scalable") is a versatile and scalable annotation platform, supporting both 2D and 3D data labeling. [BDD100K](https://bair.berkeley.edu/blog/2018/05/30/bdd/) is labeled with this tool.

![scalabel interface](https://www.scalabel.ai/doc/demo/readme/scalabel_teaser_interface.jpg)

## Demos

- [Overview video](https://go.yf.io/scalabel-video-demo)

## Try It Yourself

Below is a quick way to install dependencies and launch the Scalabel server. After launching the server, you can directly jump to [how to use the tool](#using-scalabel). If you want to know more about the installation process, please check [additional tips](#installation-tips).

**Note**: You only need to do either Step 3 or 4, but not both.

1. Check out the code

    ```shell
    git clone https://github.com/scalabel/scalabel
    cd scalabel
    ```

2. Prepare the local data directories

    ```shell
    bash scripts/setup_local_dir.sh
    ```

    If you have a local folder of images or point clouds to label, you can move them to `local-data/items`. After launching the server (finishing Step 3 or 4), the url for the images will be `localhost:8686/items`, assuming the port in the scalabel config is 8686. The url of the example image (`local-data/items/examples/cat.webp`) is [http://localhost:8686/items/examples/cat.webp](http://localhost:8686/items/examples/cat.webp). Any files in the `items` folder and subfolders will be served. Files at `local-data/items/{subpath}` are available at `{hostname}/items/{subpath}`.

3. Using Docker

    Download from dockerhub

    ```shell
    docker pull scalabel/www
    ```

    Launch the server

    ```shell
    docker run -it -v "`pwd`/local-data:/opt/scalabel/local-data" -p 8686:8686 -p 6379:6379 scalabel/www \
        python3.8 scripts/launch_server.py \
        --config /opt/scalabel/local-data/scalabel/config.yml
    ```

    Depending on your system, you may also have to increase docker's memory limit (8 GB should be sufficient).

4. Build the code yourself

    This is an alternative to using docker. We assume you have already installed [Homebrew](https://brew.sh/) if you are using Max OS X and you have `apt-get` if you are on Ubuntu. The code requires Python 3.7 or above. Please check [how to upgrade your Python](#upgrade-python) if you don't have the right version. We use 3.8 by default. Depending your OS, run the script

    ```shell
    bash scripts/setup_osx.sh
    ```

    or

    ```shell
    bash scripts/setup_ubuntu.sh
    ```

    If you are on Ubuntu, you may need to run the script with `sudo`.

    Then you can use our python script to launch the server.

    ```shell
    python3.8 scripts/launch_server.py --config ./local-data/scalabel/config.yml
    ```

5. Get labels

    The collected labels can be directly downloaded from the project dashboard. The data can be follow [bdd data format](https://github.com/ucbdrive/bdd-data/blob/master/doc/format.md). After installing the requirements and setting up the paths of the [bdd data toolkit](https://github.com/ucbdrive/bdd-data), you can visualize the labels by

    ```shell
    python3 -m bdd_data.show_labels -l <your_downloaded_label_path.json>
    ```

More installation and usage details can be find in our [documentation](http://www.scalabel.ai/doc). It also includes Windows setup.

## Using Scalabel

### Create annotation projects

The entry point of creating an project is `http://localhost:8686/create`. The page looks like

<img src="https://www.scalabel.ai/doc/demo/readme/project-creation-blank.png" width="500px">

`Project Name` is an arbitrary string. You can create multiple projects, but they cannot have duplicated names. You can choose `Item Type` and `Label Type` from the dropdown menus. An automatic page title will be provided based on the label settings. A project consists of multiple tasks. `Task Size` is the number of items (image or point cloud) in each task.

`Item List` is the list of images or point clouds to label. The format is either json or yaml with a list of frame objects in the [bdd data format](https://github.com/ucbdrive/bdd-data/blob/master/doc/format.md). The only required field for the item list is `url`. See [examples/image_list.yml](examples/image_list.yml) for an example of image list.

`Category` and `Attributes` are the list of tags giving to each label. Typical settings are shown in [examples/categories.yml](examples/categories.yml) and [examples/bbox_attributes.yml](examples/bbox_attributes.yml). We also support multi-level categories such as [two](examples/two_level_categories.yml) and [three](examples/three_level_categories.yml) levels. Scalabel also supports [image tagging](examples/image_tags.yml).

If you want to create an annotation project to label 2d bounding boxes, the setup will looks like

<img src="https://www.scalabel.ai/doc/demo/readme/project-creation.png" width="500px">

After `ENTER` is clicked, the project will be created and two dashboards will be generated. The links to the dashboards will appear in the project creation page.

<img src="https://www.scalabel.ai/doc/demo/readme/project-creation-after-enter.png" width="500px">

`DASHBOARD` is the main dashboard for annotation progress and label downloading.

<img src="https://www.scalabel.ai/doc/demo/readme/creator-dashboard.png" width="500px">

You can download the annotation results in BDD format from the `EXPORT RESULTS` button in the toolbar on the left.

`VENDOR DASHBOARD` is for the annotation vendor to check the list of tasks.

<img src="https://www.scalabel.ai/doc/demo/readme/vendor-dashboard.png" width="500px">

The task link will lead you to each task. In our example, the task is to label 2D bounding boxes with their categories and attributes.

<img src="https://www.scalabel.ai/doc/demo/readme/bbox2d-interface.jpg">

### Semi-automatic Annotation

Because the image list is in [bdd data format](https://github.com/ucbdrive/bdd-data/blob/master/doc/format.md), it can also contain labels within each frame. For example, you can upload an image list like [examples/image_list_with_auto_labels.json](examples/image_list_with_auto_labels.json). The labels in this email list are generated by an object detector. The labels will be automatically loaded in the tasks and shown to the annotator for adjustment.

You can use an off-shelf object detector such as [Faster RCNN](https://github.com/facebookresearch/maskrcnn-benchmark). If the results generated by the detector is in COCO
format, you can use [our script](scripts/coco2bdd.py) to convert the results to BDD format.

Another use of this function is to provide further adjustment for existing labels generated by [Scalabel](https://www.scalabel.ai). You can directly upload the exported results from a previous annotation project and the labels will show up again in the new tasks.

### Collaborative Labeling

Use the synchronization config

```shell
cp app/config/sync_config.yml local-data/scalabel/config.yml
```

Now you can open multiple sessions for the same project, and they will automatically synchronize the data.

### More Usage Info

Please go to [documentation](http://www.scalabel.ai/doc) for detailed annotation instructions and advanced usages.

## Installation Tips

### Development

We transpile or build Javascript code

```shell
npm install
node_modules/.bin/webpack --config webpack.config.js --mode=production
```

If you are debugging the code, it is helpful to build the javascript code in development mode, in which you can trace the javascript source code in your browser debugger. `--watch` tells webpack to monitor the code changes and recompile automatically.

```shell
node_modules/.bin/webpack --watch --config webpack.config.js --mode=development
```

### Upgrade Python

Our python code requires Python3.7 and above. To install the proper Python versions, we recommend [pyenv](https://github.com/pyenv/pyenv), especially for Mac users.

Homebrew on Mac can directly install `pyenv`

```shell
brew update && brew install pyenv
```

Otherwise, you can follow the `pyenv` [installation tutorial](https://github.com/pyenv/pyenv#installation). Next, install Python 3.8.2

```shell
pyenv install 3.8.2
```

Set it as global default

```shell
pyenv global 3.8.2
```

Adding the new Python to your `PATH`

```shell
export PATH=$(pyenv root)/shims:$PATH
```

On Ubuntu, you can also use [`deadsnakes` ppa](https://launchpad.net/~deadsnakes/+archive/ubuntu/ppa/+index) to install different versions of Python. Ubuntu 18.04 or later provides the package of Python 3.8 directly.

```shell
sudo apt-get update
sudo apt-get install -y python3.8 python3.8-dev python3-pip python3-setuptools
```

### Redis security

<<<<<<< HEAD
Then, the server can be accessed at `http://localhost:8686`. You can now check out [example usage](#example-usage) to create your first annotation project. Please make sure secure your redis server following <https://redis.io/topics/security/>. By default redis will backup to local file storage, so ensure you have enough disk space or disable backups inside redis.conf.

### Cognito Integration

Scalabel could integrate with [AWS Cognito](https://aws.amazon.com/cognito/). You can use Cognito to manage users. Once you have set up Cognito (See official tutoral [here](https://docs.aws.amazon.com/cognito/latest/developerguide/tutorials.html)), go to config file, fill the properties like below.

```yaml
userManagement: true //If set to true, then the following configs are required
region: "us-west-2"
userPool: "us-west-2_tgxuoXZdf"
clientId: "52i44u3c7fapmec4oaqto4lk121"
userPoolBaseUri: "scalabel.auth.us-west-2.amazoncognito.com"
callbackUri: "http://localhost:8686/callback"
```

- region: Region of your cognito service.
- userPool: Pool ID - You can find it in [General Settings]
- clientID: App Client ID - You can find it in [General settings] -> [App clients] or [App integration] -> [App client settings]
- userPoolBaseUri: App Domain - You can find it in [App integration] -> [Domain name]
- callbackUri: Must exact as what you filled in [App integration] -> [App client settings]
=======
Then, the server can be accessed at `http://localhost:8686`. You can now check out [example usage](#example-usage) to create your first annotation project. Please make sure secure your redis server following https://redis.io/topics/security/. By default redis will backup to local file storage, so ensure you have enough disk space or disable backups inside redis.conf.


### Backward compatibility

We are doing our best to make sure that our system can be stable and the internal data can be reused in the new updates. At the same time, we are also iterating on the internal design so that it can be more efficient and versatile. In some cases, we have to break the backward compatibility for the internal data storage. When this happens to your project, you can export the labels from the old project and import them to the new project with the new code. We definitely hope you can enjoy the new features we constantly add to Scalabel.
>>>>>>> 3ceaa8e4
<|MERGE_RESOLUTION|>--- conflicted
+++ resolved
@@ -199,12 +199,11 @@
 
 ### Redis security
 
-<<<<<<< HEAD
 Then, the server can be accessed at `http://localhost:8686`. You can now check out [example usage](#example-usage) to create your first annotation project. Please make sure secure your redis server following <https://redis.io/topics/security/>. By default redis will backup to local file storage, so ensure you have enough disk space or disable backups inside redis.conf.
 
 ### Cognito Integration
 
-Scalabel could integrate with [AWS Cognito](https://aws.amazon.com/cognito/). You can use Cognito to manage users. Once you have set up Cognito (See official tutoral [here](https://docs.aws.amazon.com/cognito/latest/developerguide/tutorials.html)), go to config file, fill the properties like below.
+Scalabel could integrate with [AWS Cognito](https://aws.amazon.com/cognito/). You can use Cognito to manage users. Once you have set up Cognito (See official tutorial [here](https://docs.aws.amazon.com/cognito/latest/developerguide/tutorials.html)), go to config file, fill the properties like below.
 
 ```yaml
 userManagement: true //If set to true, then the following configs are required
@@ -220,11 +219,7 @@
 - clientID: App Client ID - You can find it in [General settings] -> [App clients] or [App integration] -> [App client settings]
 - userPoolBaseUri: App Domain - You can find it in [App integration] -> [Domain name]
 - callbackUri: Must exact as what you filled in [App integration] -> [App client settings]
-=======
-Then, the server can be accessed at `http://localhost:8686`. You can now check out [example usage](#example-usage) to create your first annotation project. Please make sure secure your redis server following https://redis.io/topics/security/. By default redis will backup to local file storage, so ensure you have enough disk space or disable backups inside redis.conf.
-
 
 ### Backward compatibility
 
-We are doing our best to make sure that our system can be stable and the internal data can be reused in the new updates. At the same time, we are also iterating on the internal design so that it can be more efficient and versatile. In some cases, we have to break the backward compatibility for the internal data storage. When this happens to your project, you can export the labels from the old project and import them to the new project with the new code. We definitely hope you can enjoy the new features we constantly add to Scalabel.
->>>>>>> 3ceaa8e4
+We are doing our best to make sure that our system can be stable and the internal data can be reused in the new updates. At the same time, we are also iterating on the internal design so that it can be more efficient and versatile. In some cases, we have to break the backward compatibility for the internal data storage. When this happens to your project, you can export the labels from the old project and import them to the new project with the new code. We definitely hope you can enjoy the new features we constantly add to Scalabel.