--- conflicted
+++ resolved
@@ -1,16 +1,54 @@
 {
-    "editor.rulers": [
-        80
-    ],
-    "editor.defaultFormatter": "esbenp.prettier-vscode",
-    "editor.codeActionsOnSave": {},
-    // The number of spaces a tab is equal to. This setting is overridden
-    // based on the file contents when `editor.detectIndentation` is true.
+  "editor.rulers": [80],
+  "editor.defaultFormatter": "esbenp.prettier-vscode",
+  "editor.codeActionsOnSave": {},
+  // The number of spaces a tab is equal to. This setting is overridden
+  // based on the file contents when `editor.detectIndentation` is true.
+  "editor.tabSize": 4,
+  // Insert spaces when pressing Tab. This setting is overriden
+  // based on the file contents when `editor.detectIndentation` is true.
+  "editor.insertSpaces": true,
+  // When opening a file, `editor.tabSize` and `editor.insertSpaces`
+  // will be detected based on the file contents. Set to false to keep
+  // the values you've explicitly set, above.
+  "editor.detectIndentation": false,
+  "editor.formatOnSave": true,
+  "[python]": {
+    "editor.rulers": [79],
+    // Python use black as formatter
+    "editor.defaultFormatter": null
+  },
+  "[typescript]": {
+    "editor.tabSize": 2,
+    "editor.insertSpaces": true,
+    "editor.detectIndentation": false,
+    "editor.formatOnSave": true
+  },
+  "[typescriptreact]": {
+    "editor.tabSize": 2,
+    "editor.insertSpaces": true,
+    "editor.detectIndentation": false,
+    "editor.formatOnSave": true
+  },
+  "[javascript]": {
+    "editor.tabSize": 2,
+    "editor.insertSpaces": true,
+    "editor.detectIndentation": false,
+    "editor.formatOnSave": false
+  },
+  "[javacriptreact]": {
+    "editor.tabSize": 2,
+    "editor.insertSpaces": true,
+    "editor.detectIndentation": false,
+    "editor.formatOnSave": false
+  },
+  "[go]": {
     "editor.tabSize": 4,
-    // Insert spaces when pressing Tab. This setting is overriden
-    // based on the file contents when `editor.detectIndentation` is true.
+    "editor.insertSpaces": false
+  },
+  "[html]": {
+    "editor.detectIndentation": true,
     "editor.insertSpaces": true,
-<<<<<<< HEAD
     "editor.tabSize": 2
   },
   "python.formatting.provider": "black",
@@ -18,7 +56,9 @@
   "python.linting.mypyEnabled": true,
   "python.linting.pydocstyleEnabled": true,
   "python.linting.pydocstyleArgs": ["--convention=google"],
-  "env": { "PYTHONPATH": "${workspaceFolder}:${env:PYTHONPATH}" },
+  "env": {
+    "PYTHONPATH": "${workspaceFolder}:${env:PYTHONPATH}"
+  },
   "spellright.language": ["en"],
   "spellright.documentTypes": ["markdown", "latex", "plaintext", "typescript"],
   "files.exclude": {
@@ -28,94 +68,13 @@
   "files.watcherExclude": {
     "node_modules": true
   },
-  "restructuredtext.confPath": "${workspaceFolder}/doc/src",
+
   "eslint.options": {
     "configFile": "./.eslintrc.json"
   },
   "eslint.validate": ["typescript", "typescriptreact"],
-  "python.linting.enabled": false
-=======
-    // When opening a file, `editor.tabSize` and `editor.insertSpaces`
-    // will be detected based on the file contents. Set to false to keep
-    // the values you've explicitly set, above.
-    "editor.detectIndentation": false,
-    "editor.formatOnSave": true,
-    "[python]": {
-        "editor.rulers": [
-            79
-        ],
-        // Python use black as formatter
-        "editor.defaultFormatter": null
-    },
-    "[typescript]": {
-        "editor.tabSize": 2,
-        "editor.insertSpaces": true,
-        "editor.detectIndentation": false,
-        "editor.formatOnSave": true
-    },
-    "[typescriptreact]": {
-        "editor.tabSize": 2,
-        "editor.insertSpaces": true,
-        "editor.detectIndentation": false,
-        "editor.formatOnSave": true
-    },
-    "[javascript]": {
-        "editor.tabSize": 2,
-        "editor.insertSpaces": true,
-        "editor.detectIndentation": false,
-        "editor.formatOnSave": false
-    },
-    "[javacriptreact]": {
-        "editor.tabSize": 2,
-        "editor.insertSpaces": true,
-        "editor.detectIndentation": false,
-        "editor.formatOnSave": false
-    },
-    "[go]": {
-        "editor.tabSize": 4,
-        "editor.insertSpaces": false
-    },
-    "[html]": {
-        "editor.detectIndentation": true,
-        "editor.insertSpaces": true,
-        "editor.tabSize": 2
-    },
-    "python.formatting.provider": "black",
-    "python.linting.pylintEnabled": true,
-    "python.linting.mypyEnabled": true,
-    "python.linting.pydocstyleEnabled": true,
-    "python.linting.pydocstyleArgs": [
-        "--convention=google"
-    ],
-    "env": {
-        "PYTHONPATH": "${workspaceFolder}:${env:PYTHONPATH}"
-    },
-    "spellright.language": [
-        "en"
-    ],
-    "spellright.documentTypes": [
-        "markdown",
-        "latex",
-        "plaintext",
-        "typescript"
-    ],
-    "files.exclude": {
-        "**/node_modules/**": true,
-        "node_modules": true
-    },
-    "files.watcherExclude": {
-        "node_modules": true
-    },
-    "eslint.options": {
-        "configFile": "./.eslintrc.json"
-    },
-    "eslint.validate": [
-        "typescript",
-        "typescriptreact"
-    ],
-    "esbonio.sphinx.confDir": "${workspaceFolder}/doc/src",
-    "[jsonc]": {
-        "editor.defaultFormatter": "vscode.json-language-features"
-    }
->>>>>>> be7d6b99
+  "esbonio.sphinx.confDir": "${workspaceFolder}/doc/src",
+  "[jsonc]": {
+    "editor.defaultFormatter": "vscode.json-language-features"
+  }
 }