{
  "editor.rulers": [80],
  "editor.defaultFormatter": "esbenp.prettier-vscode",
  "editor.codeActionsOnSave": {},
  // The number of spaces a tab is equal to. This setting is overridden
  // based on the file contents when `editor.detectIndentation` is true.
  "editor.tabSize": 4,
  // Insert spaces when pressing Tab. This setting is overriden
  // based on the file contents when `editor.detectIndentation` is true.
  "editor.insertSpaces": true,
  // When opening a file, `editor.tabSize` and `editor.insertSpaces`
  // will be detected based on the file contents. Set to false to keep
  // the values you've explicitly set, above.
  "editor.detectIndentation": false,
  "editor.formatOnSave": true,
  "[python]": {
    "editor.rulers": [79],
    // Python use black as formatter
    "editor.defaultFormatter": null
  },
  "[typescript]": {
    "editor.tabSize": 2,
    "editor.insertSpaces": true,
    "editor.detectIndentation": false,
    "editor.formatOnSave": true
  },
  "[typescriptreact]": {
    "editor.tabSize": 2,
    "editor.insertSpaces": true,
    "editor.detectIndentation": false,
    "editor.formatOnSave": true
  },
  "[javascript]": {
    "editor.tabSize": 2,
    "editor.insertSpaces": true,
    "editor.detectIndentation": false,
    "editor.formatOnSave": false
  },
  "[javacriptreact]": {
    "editor.tabSize": 2,
    "editor.insertSpaces": true,
    "editor.detectIndentation": false,
    "editor.formatOnSave": false
  },
  "[go]": {
    "editor.tabSize": 4,
    "editor.insertSpaces": false
  },
  "[html]": {
    "editor.detectIndentation": true,
    "editor.insertSpaces": true,
    "editor.tabSize": 2
  },
<<<<<<< HEAD
  // python settings
  "python.pythonPath": "python3",
=======
>>>>>>> 562effb9
  "python.formatting.provider": "black",
  "python.linting.pylintEnabled": true,
  "python.linting.mypyEnabled": true,
  "python.linting.pydocstyleEnabled": true,
  "python.linting.pydocstyleArgs": ["--convention=google"],
  "spellright.language": ["en"],
  "spellright.documentTypes": ["markdown", "latex", "plaintext", "typescript"],
  "files.exclude": {
    "**/node_modules/**": true,
    "node_modules": true
  },
  "files.watcherExclude": {
    "node_modules": true
  },
  "restructuredtext.confPath": "${workspaceFolder}/doc/src",
  "eslint.options": {
    "configFile": "./.eslintrc.json"
  },
  "eslint.validate": ["typescript", "typescriptreact"]
}<|MERGE_RESOLUTION|>--- conflicted
+++ resolved
@@ -51,11 +51,8 @@
     "editor.insertSpaces": true,
     "editor.tabSize": 2
   },
-<<<<<<< HEAD
   // python settings
   "python.pythonPath": "python3",
-=======
->>>>>>> 562effb9
   "python.formatting.provider": "black",
   "python.linting.pylintEnabled": true,
   "python.linting.mypyEnabled": true,
